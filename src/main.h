// Copyright (c) 2009-2010 Satoshi Nakamoto
// Copyright (c) 2009-2012 The Bitcoin developers
// Distributed under the MIT/X11 software license, see the accompanying
// file COPYING or http://www.opensource.org/licenses/mit-license.php.
#ifndef BITCOIN_MAIN_H
#define BITCOIN_MAIN_H

#include "bignum.h"
#include "sync.h"
#include "net.h"
#include "key.h"
#include "script.h"
#include "hashblock.h"
#include "base58.h"

#include <list>
#include <algorithm>
#include <boost/lexical_cast.hpp>
//#define static_assert(numeric_limits<double>::max_exponent() > 8, "your double sux");

class CWallet;
class CBlock;
class CBlockIndex;
class CKeyItem; 
class CReserveKey;

class CAddress;
class CInv;
class CNode;
class CDarkSendPool;
class CDarkSendSigner;
class CMasterNode;
class CMasterNodeVote;
class CBitcoinAddress;

#define START_MASTERNODE_PAYMENTS_TESTNET 1403568776 //Tue, 24 Jun 2014 00:12:56 GMT
#define START_MASTERNODE_PAYMENTS 1403728576 //Wed, 25 Jun 2014 20:36:16 GMT

#define POOL_MAX_TRANSACTIONS                  2 // wait for X transactions to merge and publish
#define POOL_STATUS_UNKNOWN                    0 // waiting for update
#define POOL_STATUS_IDLE                       1 // waiting for update
#define POOL_STATUS_ACCEPTING_ENTRIES          2 // accepting entries
#define POOL_STATUS_FINALIZE_TRANSACTION       3 // master node will broadcast what it accepted
#define POOL_STATUS_SIGNING                    4 // check inputs/outputs, sign final tx
#define POOL_STATUS_TRANSMISSION               5 // transmit transaction
#define POOL_STATUS_ERROR                      6 // error
#define POOL_STATUS_SUCCESS                    7 // success

#define MASTERNODE_NOT_PROCESSED               0 // initial state
#define MASTERNODE_IS_CAPABLE                  1
#define MASTERNODE_NOT_CAPABLE                 2
#define MASTERNODE_STOPPED                     3
#define MASTERNODE_INPUT_TOO_NEW               4
#define MASTERNODE_PORT_NOT_OPEN               6
#define MASTERNODE_PORT_OPEN                   7

#define MASTERNODE_MIN_CONFIRMATIONS           6
#define MASTERNODE_MIN_MICROSECONDS            5*60*1000*1000
#define MASTERNODE_PING_SECONDS                30*60
#define MASTERNODE_EXPIRATION_MICROSECONDS     35*60*1000*1000
#define MASTERNODE_REMOVAL_MICROSECONDS        35.5*60*1000*1000

struct CBlockIndexWorkComparator;

/** The maximum allowed size for a serialized block, in bytes (network rule) */
static const unsigned int MAX_BLOCK_SIZE = 1000000;                      // 1000KB block hard limit
/** Obsolete: maximum size for mined blocks */
static const unsigned int MAX_BLOCK_SIZE_GEN = MAX_BLOCK_SIZE/4;         // 250KB  block soft limit
/** Default for -blockmaxsize, maximum size for mined blocks **/
static const unsigned int DEFAULT_BLOCK_MAX_SIZE = 250000;
/** Default for -blockprioritysize, maximum space for zero/low-fee transactions **/
static const unsigned int DEFAULT_BLOCK_PRIORITY_SIZE = 17000;
/** The maximum size for transactions we're willing to relay/mine */
static const unsigned int MAX_STANDARD_TX_SIZE = 100000;
/** The maximum allowed number of signature check operations in a block (network rule) */
static const unsigned int MAX_BLOCK_SIGOPS = MAX_BLOCK_SIZE/50;
/** The maximum number of orphan transactions kept in memory */
static const unsigned int MAX_ORPHAN_TRANSACTIONS = MAX_BLOCK_SIZE/100;
/** The maximum number of entries in an 'inv' protocol message */
static const unsigned int MAX_INV_SZ = 50000;
/** The maximum size of a blk?????.dat file (since 0.8) */
static const unsigned int MAX_BLOCKFILE_SIZE = 0x8000000; // 128 MiB
/** The pre-allocation chunk size for blk?????.dat files (since 0.8) */
static const unsigned int BLOCKFILE_CHUNK_SIZE = 0x1000000; // 16 MiB
/** The pre-allocation chunk size for rev?????.dat files (since 0.8) */
static const unsigned int UNDOFILE_CHUNK_SIZE = 0x100000; // 1 MiB
/** Fake height value used in CCoins to signify they are only in the memory pool (since 0.8) */
static const unsigned int MEMPOOL_HEIGHT = 0x7FFFFFFF;
/** Dust Soft Limit, allowed with additional fee per output */
static const int64 DUST_SOFT_LIMIT = 100000; // 0.001 DRK
/** Dust Hard Limit, ignored as wallet inputs (mininput default) */
static const int64 DUST_HARD_LIMIT = 1000;   // 0.00001 DRK mininput
/** No amount larger than this (in satoshi) is valid */
static const int64 MAX_MONEY = 22000000 * COIN;
inline bool MoneyRange(int64 nValue) { return (nValue >= 0 && nValue <= MAX_MONEY); }
/** Coinbase transaction outputs can only be spent after this number of new blocks (network rule) */
static const int COINBASE_MATURITY = 100;
/** Threshold for nLockTime: below this value it is interpreted as block number, otherwise as UNIX timestamp. */
static const unsigned int LOCKTIME_THRESHOLD = 500000000; // Tue Nov  5 00:53:20 1985 UTC
/** Maximum number of script-checking threads allowed */
static const int MAX_SCRIPTCHECK_THREADS = 16;
#ifdef USE_UPNP
static const int fHaveUPnP = true;
#else
static const int fHaveUPnP = false;
#endif


extern CScript COINBASE_FLAGS;






extern CCriticalSection cs_main;
extern std::map<uint256, CBlockIndex*> mapBlockIndex;
extern std::set<CBlockIndex*, CBlockIndexWorkComparator> setBlockIndexValid;
extern uint256 hashGenesisBlock;
extern CBlockIndex* pindexGenesisBlock;
extern int nBestHeight;
extern uint256 nBestChainWork;
extern uint256 nBestInvalidWork;
extern uint256 hashBestChain;
extern CBlockIndex* pindexBest;
extern unsigned int nTransactionsUpdated;
extern uint64 nLastBlockTx;
extern uint64 nLastBlockSize;
extern const std::string strMessageMagic;
extern double dHashesPerSec;
extern int64 nHPSTimerStart;
extern int64 nTimeBestReceived;
extern CCriticalSection cs_setpwalletRegistered;
extern std::set<CWallet*> setpwalletRegistered;
extern bool fImporting;
extern bool fReindex;
extern bool fBenchmark;
extern int nScriptCheckThreads;
extern int nAskedForBlocks;    // Nodes sent a getblocks 0
extern bool fTxIndex;
extern unsigned int nCoinCacheSize;
extern CDarkSendPool darkSendPool;
extern CDarkSendSigner darkSendSigner;
extern std::vector<CMasterNode> darkSendMasterNodes;
extern std::vector<CMasterNodeVote> darkSendMasterNodeVotes;
extern std::vector<int64> darkSendDenominations;
extern std::string strMasterNodePrivKey;
extern std::string strUseMasternode;
extern int64 enforceMasternodePaymentsTime;
extern CWallet pmainWallet;
extern std::map<uint256, CBlock*> mapOrphanBlocks;
extern std::vector<std::pair<int64, std::pair<CTxIn, int> > > vecBlockVotes;

// Settings
extern int64 nTransactionFee;
extern int64 nMinimumInputValue;

// Minimum disk space required - used in CheckDiskSpace()
static const uint64 nMinDiskSpace = 52428800;


class CReserveKey;
class CCoinsDB;
class CBlockTreeDB;
struct CDiskBlockPos;
class CCoins;
class CTxUndo;
class CCoinsView;
class CCoinsViewCache;
class CScriptCheck;
class CValidationState;

struct CBlockTemplate;

/** Register a wallet to receive updates from core */
void RegisterWallet(CWallet* pwalletIn);
/** Unregister a wallet from core */
void UnregisterWallet(CWallet* pwalletIn);
/** Push an updated transaction to all registered wallets */
void SyncWithWallets(const uint256 &hash, const CTransaction& tx, const CBlock* pblock = NULL, bool fUpdate = false);
/** Process an incoming block */
bool ProcessBlock(CValidationState &state, CNode* pfrom, CBlock* pblock, CDiskBlockPos *dbp = NULL);
/** Check whether enough disk space is available for an incoming block */
bool CheckDiskSpace(uint64 nAdditionalBytes = 0);
/** Open a block file (blk?????.dat) */
FILE* OpenBlockFile(const CDiskBlockPos &pos, bool fReadOnly = false);
/** Open an undo file (rev?????.dat) */
FILE* OpenUndoFile(const CDiskBlockPos &pos, bool fReadOnly = false);
/** Import blocks from an external file */
bool LoadExternalBlockFile(FILE* fileIn, CDiskBlockPos *dbp = NULL);
/** Initialize a new block tree database + block data on disk */
bool InitBlockIndex();
/** Load the block tree and coins database from disk */
bool LoadBlockIndex();
/** Unload database information */
void UnloadBlockIndex();
/** Verify consistency of the block and coin databases */
bool VerifyDB(int nCheckLevel, int nCheckDepth);
/** Print the loaded block tree */
void PrintBlockTree();
/** Find a block by height in the currently-connected chain */
CBlockIndex* FindBlockByHeight(int nHeight);
/** Process protocol messages received from a given node */
bool ProcessMessages(CNode* pfrom);
/** Send queued protocol messages to be sent to a give node */
bool SendMessages(CNode* pto, bool fSendTrickle);
/** Run an instance of the script checking thread */
void ThreadScriptCheck();
//** Get age of an input */
int GetInputAge(CTxIn& vin);
/** Run the miner threads */
void GenerateBitcoins(bool fGenerate, CWallet* pwallet);
/** Generate a new block, without valid proof-of-work */
CBlockTemplate* CreateNewBlock(const CScript& scriptPubKeyIn);
CBlockTemplate* CreateNewBlockWithKey(CReserveKey& reservekey);
/** Modify the extranonce in a block */
void IncrementExtraNonce(CBlock* pblock, CBlockIndex* pindexPrev, unsigned int& nExtraNonce);
/** Do mining precalculation */
void FormatHashBuffers(CBlock* pblock, char* pmidstate, char* pdata, char* phash1);
/** Check mined block */
bool CheckWork(CBlock* pblock, CWallet& wallet, CReserveKey& reservekey);
/** Check whether a block hash satisfies the proof-of-work requirement specified by nBits */
bool CheckProofOfWork(uint256 hash, unsigned int nBits);
/** Calculate the minimum amount of work a received block needs, without knowing its direct parent */
unsigned int ComputeMinWork(unsigned int nBase, int64 nTime);
/** Get the number of active peers */
int GetNumBlocksOfPeers();
/** Check whether we are doing an initial block download (synchronizing from disk or network) */
bool IsInitialBlockDownload();
/** Format a string that describes several potential problems detected by the core */
std::string GetWarnings(std::string strFor);
/** Retrieve a transaction (from memory pool, or from disk, if possible) */
bool GetTransaction(const uint256 &hash, CTransaction &tx, uint256 &hashBlock, bool fAllowSlow = false);
/** Connect/disconnect blocks until pindexNew is the new tip of the active block chain */
bool SetBestChain(CValidationState &state, CBlockIndex* pindexNew);
/** Find the best known block, and make it the tip of the block chain */
bool ConnectBestBlock(CValidationState &state);
/** Create a new block index entry for a given block hash */
CBlockIndex * InsertBlockIndex(uint256 hash);
/** Verify a signature */
bool VerifySignature(const CCoins& txFrom, const CTransaction& txTo, unsigned int nIn, unsigned int flags, int nHashType);
/** Abort with a message */
bool AbortNode(const std::string &msg);











bool GetWalletFile(CWallet* pwallet, std::string &strWalletFileOut);

struct CDiskBlockPos
{
    int nFile;
    unsigned int nPos;

    IMPLEMENT_SERIALIZE(
        READWRITE(VARINT(nFile));
        READWRITE(VARINT(nPos));
    )

    CDiskBlockPos() {
        SetNull();
    }

    CDiskBlockPos(int nFileIn, unsigned int nPosIn) {
        nFile = nFileIn;
        nPos = nPosIn;
    }

    friend bool operator==(const CDiskBlockPos &a, const CDiskBlockPos &b) {
        return (a.nFile == b.nFile && a.nPos == b.nPos);
    }

    friend bool operator!=(const CDiskBlockPos &a, const CDiskBlockPos &b) {
        return !(a == b);
    }

    void SetNull() { nFile = -1; nPos = 0; }
    bool IsNull() const { return (nFile == -1); }
};

struct CDiskTxPos : public CDiskBlockPos
{
    unsigned int nTxOffset; // after header

    IMPLEMENT_SERIALIZE(
        READWRITE(*(CDiskBlockPos*)this);
        READWRITE(VARINT(nTxOffset));
    )

    CDiskTxPos(const CDiskBlockPos &blockIn, unsigned int nTxOffsetIn) : CDiskBlockPos(blockIn.nFile, blockIn.nPos), nTxOffset(nTxOffsetIn) {
    }

    CDiskTxPos() {
        SetNull();
    }

    void SetNull() {
        CDiskBlockPos::SetNull();
        nTxOffset = 0;
    }
};


/** An inpoint - a combination of a transaction and an index n into its vin */
class CInPoint
{
public:
    CTransaction* ptx;
    unsigned int n;

    CInPoint() { SetNull(); }
    CInPoint(CTransaction* ptxIn, unsigned int nIn) { ptx = ptxIn; n = nIn; }
    void SetNull() { ptx = NULL; n = (unsigned int) -1; }
    bool IsNull() const { return (ptx == NULL && n == (unsigned int) -1); }
};



/** An outpoint - a combination of a transaction hash and an index n into its vout */
class COutPoint
{
public:
    uint256 hash;
    unsigned int n;

    COutPoint() { SetNull(); }
    COutPoint(uint256 hashIn, unsigned int nIn) { hash = hashIn; n = nIn; }
    IMPLEMENT_SERIALIZE( READWRITE(FLATDATA(*this)); )
    void SetNull() { hash = 0; n = (unsigned int) -1; }
    bool IsNull() const { return (hash == 0 && n == (unsigned int) -1); }

    friend bool operator<(const COutPoint& a, const COutPoint& b)
    {
        return (a.hash < b.hash || (a.hash == b.hash && a.n < b.n));
    }

    friend bool operator==(const COutPoint& a, const COutPoint& b)
    {
        return (a.hash == b.hash && a.n == b.n);
    }

    friend bool operator!=(const COutPoint& a, const COutPoint& b)
    {
        return !(a == b);
    }

    std::string ToString() const
    {
        return strprintf("COutPoint(%s, %u)", hash.ToString().c_str(), n);
    }

    void print() const
    {
        LogPrintf("%s\n", ToString().c_str());
    }
};




/** An input of a transaction.  It contains the location of the previous
 * transaction's output that it claims and a signature that matches the
 * output's public key.
 */
class CTxIn
{
public:
    COutPoint prevout;
    CScript scriptSig;
    CScript prevPubKey;
    unsigned int nSequence;

    CTxIn()
    {
        nSequence = std::numeric_limits<unsigned int>::max();
    }

    explicit CTxIn(COutPoint prevoutIn, CScript scriptSigIn=CScript(), unsigned int nSequenceIn=std::numeric_limits<unsigned int>::max())
    {
        prevout = prevoutIn;
        scriptSig = scriptSigIn;
        nSequence = nSequenceIn;
    }

    CTxIn(uint256 hashPrevTx, unsigned int nOut, CScript scriptSigIn=CScript(), unsigned int nSequenceIn=std::numeric_limits<unsigned int>::max())
    {
        prevout = COutPoint(hashPrevTx, nOut);
        scriptSig = scriptSigIn;
        nSequence = nSequenceIn;
    }

    IMPLEMENT_SERIALIZE
    (
        READWRITE(prevout);
        READWRITE(scriptSig);
        READWRITE(nSequence);
    )

    bool IsFinal() const
    {
        return (nSequence == std::numeric_limits<unsigned int>::max());
    }

    friend bool operator==(const CTxIn& a, const CTxIn& b)
    {
        return (a.prevout   == b.prevout &&
                a.scriptSig == b.scriptSig &&
                a.nSequence == b.nSequence);
    }

    friend bool operator!=(const CTxIn& a, const CTxIn& b)
    {
        return !(a == b);
    }

    std::string ToString() const
    {
        std::string str;
        str += "CTxIn(";
        str += prevout.ToString();
        if (prevout.IsNull())
            str += strprintf(", coinbase %s", HexStr(scriptSig).c_str());
        else
            str += strprintf(", scriptSig=%s", scriptSig.ToString().substr(0,24).c_str());
        if (nSequence != std::numeric_limits<unsigned int>::max())
            str += strprintf(", nSequence=%u", nSequence);
        str += ")";
        return str;
    }

    void print() const
    {
        LogPrintf("%s\n", ToString().c_str());
    }
};




/** An output of a transaction.  It contains the public key that the next input
 * must be able to sign with to claim it.
 */
class CTxOut
{
public:
    int64 nValue;
    CScript scriptPubKey;

    CTxOut()
    {
        SetNull();
    }

    CTxOut(int64 nValueIn, CScript scriptPubKeyIn)
    {
        nValue = nValueIn;
        scriptPubKey = scriptPubKeyIn;
    }

    IMPLEMENT_SERIALIZE
    (
        READWRITE(nValue);
        READWRITE(scriptPubKey);
    )

    void SetNull()
    {
        nValue = -1;
        scriptPubKey.clear();
    }

    bool IsNull() const
    {
        return (nValue == -1);
    }

    uint256 GetHash() const
    {
        return SerializeHash(*this);
    }

    friend bool operator==(const CTxOut& a, const CTxOut& b)
    {
        return (a.nValue       == b.nValue &&
                a.scriptPubKey == b.scriptPubKey);
    }

    friend bool operator!=(const CTxOut& a, const CTxOut& b)
    {
        return !(a == b);
    }

    bool IsDust() const;

    std::string ToString() const
    {
        if (scriptPubKey.size() < 6)
            return "CTxOut(error)";
        return strprintf("CTxOut(nValue=%"PRI64d".%08"PRI64d", scriptPubKey=%s)", nValue / COIN, nValue % COIN, scriptPubKey.ToString().substr(0,30).c_str());
    }

    void print() const
    {
        LogPrintf("%s\n", ToString().c_str());
    }
};



enum GetMinFee_mode
{
    GMF_BLOCK,
    GMF_RELAY,
    GMF_SEND,
};

/** The basic transaction that is broadcasted on the network and contained in
 * blocks. A transaction can contain multiple inputs and outputs.
 */
class CTransaction
{
public:
    static int64 nMinTxFee;
    static int64 nMinRelayTxFee;
    static const int CURRENT_VERSION=1;
    int nVersion;
    std::vector<CTxIn> vin;
    std::vector<CTxOut> vout;
    unsigned int nLockTime;

    CTransaction()
    {
        SetNull();
    }

    IMPLEMENT_SERIALIZE
    (
        READWRITE(this->nVersion);
        nVersion = this->nVersion;
        READWRITE(vin);
        READWRITE(vout);
        READWRITE(nLockTime);
    )

    void SetNull()
    {
        nVersion = CTransaction::CURRENT_VERSION;
        vin.clear();
        vout.clear();
        nLockTime = 0;
    }

    bool IsNull() const
    {
        return (vin.empty() && vout.empty());
    }

    uint256 GetHash() const
    {
        return SerializeHash(*this);
    }

    bool IsFinal(int nBlockHeight=0, int64 nBlockTime=0) const
    {
        // Time based nLockTime implemented in 0.1.6
        if (nLockTime == 0)
            return true;
        if (nBlockHeight == 0)
            nBlockHeight = nBestHeight;
        if (nBlockTime == 0)
            nBlockTime = GetAdjustedTime();
        if ((int64)nLockTime < ((int64)nLockTime < LOCKTIME_THRESHOLD ? (int64)nBlockHeight : nBlockTime))
            return true;
        BOOST_FOREACH(const CTxIn& txin, vin)
            if (!txin.IsFinal())
                return false;
        return true;
    }

    bool IsNewerThan(const CTransaction& old) const
    {
        if (vin.size() != old.vin.size())
            return false;
        for (unsigned int i = 0; i < vin.size(); i++)
            if (vin[i].prevout != old.vin[i].prevout)
                return false;

        bool fNewer = false;
        unsigned int nLowest = std::numeric_limits<unsigned int>::max();
        for (unsigned int i = 0; i < vin.size(); i++)
        {
            if (vin[i].nSequence != old.vin[i].nSequence)
            {
                if (vin[i].nSequence <= nLowest)
                {
                    fNewer = false;
                    nLowest = vin[i].nSequence;
                }
                if (old.vin[i].nSequence < nLowest)
                {
                    fNewer = true;
                    nLowest = old.vin[i].nSequence;
                }
            }
        }
        return fNewer;
    }

    bool IsCoinBase() const
    {
        return (vin.size() == 1 && vin[0].prevout.IsNull());
    }

    /** Check for standard transaction types
        @return True if all outputs (scriptPubKeys) use only standard transaction forms
    */
    bool IsStandard(std::string& strReason) const;
    bool IsStandard() const
    {
        std::string strReason;
        return IsStandard(strReason);
    }

    /** Check for standard transaction types
        @param[in] mapInputs    Map of previous transactions that have outputs we're spending
        @return True if all inputs (scriptSigs) use only standard transaction forms
    */
    bool AreInputsStandard(CCoinsViewCache& mapInputs) const;

    /** Count ECDSA signature operations the old-fashioned (pre-0.6) way
        @return number of sigops this transaction's outputs will produce when spent
    */
    unsigned int GetLegacySigOpCount() const;

    /** Count ECDSA signature operations in pay-to-script-hash inputs.

        @param[in] mapInputs    Map of previous transactions that have outputs we're spending
        @return maximum number of sigops required to validate this transaction's inputs
     */
    unsigned int GetP2SHSigOpCount(CCoinsViewCache& mapInputs) const;

    /** Amount of bitcoins spent by this transaction.
        @return sum of all outputs (note: does not include fees)
     */
    int64 GetValueOut() const
    {
        int64 nValueOut = 0;
        BOOST_FOREACH(const CTxOut& txout, vout)
        {
            nValueOut += txout.nValue;
            if (!MoneyRange(txout.nValue) || !MoneyRange(nValueOut))
                throw std::runtime_error("CTransaction::GetValueOut() : value out of range");
        }
        return nValueOut;
    }

    /** Amount of bitcoins coming in to this transaction
        Note that lightweight clients may not know anything besides the hash of previous transactions,
        so may not be able to calculate this.

        @param[in] mapInputs    Map of previous transactions that have outputs we're spending
        @return Sum of value of all inputs (scriptSigs)
     */
    int64 GetValueIn(CCoinsViewCache& mapInputs) const;

    static bool AllowFree(double dPriority)
    {
        // Large (in bytes) low-priority (new, small-coin) transactions
        // need a fee.
        return dPriority > COIN * 576 / 250;
    }

    // Apply the effects of this transaction on the UTXO set represented by view
    void UpdateCoins(const CTransaction& tx, CValidationState &state, CCoinsViewCache &inputs, CTxUndo &txundo, int nHeight, const uint256 &txhash);

    int64 GetMinFee(unsigned int nBlockSize=1, bool fAllowFree=true, enum GetMinFee_mode mode=GMF_BLOCK) const;

    friend bool operator==(const CTransaction& a, const CTransaction& b)
    {
        return (a.nVersion  == b.nVersion &&
                a.vin       == b.vin &&
                a.vout      == b.vout &&
                a.nLockTime == b.nLockTime);
    }

    friend bool operator!=(const CTransaction& a, const CTransaction& b)
    {
        return !(a == b);
    }


    std::string ToString() const
    {
        std::string str;
        str += strprintf("CTransaction(hash=%s, ver=%d, vin.size=%"PRIszu", vout.size=%"PRIszu", nLockTime=%u)\n",
            GetHash().ToString().c_str(),
            nVersion,
            vin.size(),
            vout.size(),
            nLockTime);
        for (unsigned int i = 0; i < vin.size(); i++)
            str += "    " + vin[i].ToString() + "\n";
        for (unsigned int i = 0; i < vout.size(); i++)
            str += "    " + vout[i].ToString() + "\n";
        return str;
    }

    void print() const
    {
        LogPrintf("%s", ToString().c_str());
    }


    // Check whether all prevouts of this transaction are present in the UTXO set represented by view
    bool HaveInputs(CCoinsViewCache &view) const;

    // Check whether all inputs of this transaction are valid (no double spends, scripts & sigs, amounts)
    // This does not modify the UTXO set. If pvChecks is not NULL, script checks are pushed onto it
    // instead of being performed inline.
    bool CheckInputs(CValidationState &state, CCoinsViewCache &view, bool fScriptChecks = true,
                     unsigned int flags = SCRIPT_VERIFY_P2SH | SCRIPT_VERIFY_STRICTENC,
                     std::vector<CScriptCheck> *pvChecks = NULL) const;

    // Apply the effects of this transaction on the UTXO set represented by view
    void UpdateCoins(CValidationState &state, CCoinsViewCache &view, CTxUndo &txundo, int nHeight, const uint256 &txhash) const;

    // Context-independent validity checks
    bool CheckTransaction(CValidationState &state) const;

    // Try to accept this transaction into the memory pool
    bool AcceptToMemoryPool(CValidationState &state, bool fCheckInputs=true, bool fLimitFree = true, bool* pfMissingInputs=NULL);

    // Check everything without accepting into the pool
    bool IsAcceptable(CValidationState &state, bool fCheckInputs=true, bool fLimitFree = true, bool* pfMissingInputs=NULL, bool fScriptChecks=true);
    
    // Check only the inputs in a transaction
    bool AcceptableInputs(CValidationState &state, bool fLimitFree);

protected:
    static const CTxOut &GetOutputFor(const CTxIn& input, CCoinsViewCache& mapInputs);
};

/** wrapper for CTxOut that provides a more compact serialization */
class CTxOutCompressor
{
private:
    CTxOut &txout;

public:
    static uint64 CompressAmount(uint64 nAmount);
    static uint64 DecompressAmount(uint64 nAmount);

    CTxOutCompressor(CTxOut &txoutIn) : txout(txoutIn) { }

    IMPLEMENT_SERIALIZE(({
        if (!fRead) {
            uint64 nVal = CompressAmount(txout.nValue);
            READWRITE(VARINT(nVal));
        } else {
            uint64 nVal = 0;
            READWRITE(VARINT(nVal));
            txout.nValue = DecompressAmount(nVal);
        }
        CScriptCompressor cscript(REF(txout.scriptPubKey));
        READWRITE(cscript);
    });)
};

/** Undo information for a CTxIn
 *
 *  Contains the prevout's CTxOut being spent, and if this was the
 *  last output of the affected transaction, its metadata as well
 *  (coinbase or not, height, transaction version)
 */
class CTxInUndo
{
public:
    CTxOut txout;         // the txout data before being spent
    bool fCoinBase;       // if the outpoint was the last unspent: whether it belonged to a coinbase
    unsigned int nHeight; // if the outpoint was the last unspent: its height
    int nVersion;         // if the outpoint was the last unspent: its version

    CTxInUndo() : txout(), fCoinBase(false), nHeight(0), nVersion(0) {}
    CTxInUndo(const CTxOut &txoutIn, bool fCoinBaseIn = false, unsigned int nHeightIn = 0, int nVersionIn = 0) : txout(txoutIn), fCoinBase(fCoinBaseIn), nHeight(nHeightIn), nVersion(nVersionIn) { }

    unsigned int GetSerializeSize(int nType, int nVersion) const {
        return ::GetSerializeSize(VARINT(nHeight*2+(fCoinBase ? 1 : 0)), nType, nVersion) +
               (nHeight > 0 ? ::GetSerializeSize(VARINT(this->nVersion), nType, nVersion) : 0) +
               ::GetSerializeSize(CTxOutCompressor(REF(txout)), nType, nVersion);
    }

    template<typename Stream>
    void Serialize(Stream &s, int nType, int nVersion) const {
        ::Serialize(s, VARINT(nHeight*2+(fCoinBase ? 1 : 0)), nType, nVersion);
        if (nHeight > 0)
            ::Serialize(s, VARINT(this->nVersion), nType, nVersion);
        ::Serialize(s, CTxOutCompressor(REF(txout)), nType, nVersion);
    }

    template<typename Stream>
    void Unserialize(Stream &s, int nType, int nVersion) {
        unsigned int nCode = 0;
        ::Unserialize(s, VARINT(nCode), nType, nVersion);
        nHeight = nCode / 2;
        fCoinBase = nCode & 1;
        if (nHeight > 0)
            ::Unserialize(s, VARINT(this->nVersion), nType, nVersion);
        ::Unserialize(s, REF(CTxOutCompressor(REF(txout))), nType, nVersion);
    }
};

/** Undo information for a CTransaction */
class CTxUndo
{
public:
    // undo information for all txins
    std::vector<CTxInUndo> vprevout;

    IMPLEMENT_SERIALIZE(
        READWRITE(vprevout);
    )
};

/** Undo information for a CBlock */
class CBlockUndo
{
public:
    std::vector<CTxUndo> vtxundo; // for all but the coinbase

    IMPLEMENT_SERIALIZE(
        READWRITE(vtxundo);
    )

    bool WriteToDisk(CDiskBlockPos &pos, const uint256 &hashBlock)
    {
        // Open history file to append
        CAutoFile fileout = CAutoFile(OpenUndoFile(pos), SER_DISK, CLIENT_VERSION);
        if (!fileout)
            return error("CBlockUndo::WriteToDisk() : OpenUndoFile failed");

        // Write index header
        unsigned char pchMessageStart[4];
        GetMessageStart(pchMessageStart, true);
        unsigned int nSize = fileout.GetSerializeSize(*this);
        fileout << FLATDATA(pchMessageStart) << nSize;

        // Write undo data
        long fileOutPos = ftell(fileout);
        if (fileOutPos < 0)
            return error("CBlockUndo::WriteToDisk() : ftell failed");
        pos.nPos = (unsigned int)fileOutPos;
        fileout << *this;

        // calculate & write checksum
        CHashWriter hasher(SER_GETHASH, PROTOCOL_VERSION);
        hasher << hashBlock;
        hasher << *this;
        fileout << hasher.GetHash();

        // Flush stdio buffers and commit to disk before returning
        fflush(fileout);
        if (!IsInitialBlockDownload())
            FileCommit(fileout);

        return true;
    }

    bool ReadFromDisk(const CDiskBlockPos &pos, const uint256 &hashBlock)
    {
        // Open history file to read
        CAutoFile filein = CAutoFile(OpenUndoFile(pos, true), SER_DISK, CLIENT_VERSION);
        if (!filein)
            return error("CBlockUndo::ReadFromDisk() : OpenBlockFile failed");

        // Read block
        uint256 hashChecksum;
        try {
            filein >> *this;
            filein >> hashChecksum;
        }
        catch (std::exception &e) {
            return error("%s() : deserialize or I/O error", __PRETTY_FUNCTION__);
        }

        // Verify checksum
        CHashWriter hasher(SER_GETHASH, PROTOCOL_VERSION);
        hasher << hashBlock;
        hasher << *this;
        if (hashChecksum != hasher.GetHash())
            return error("CBlockUndo::ReadFromDisk() : checksum mismatch");

        return true;
    }
};

/** pruned version of CTransaction: only retains metadata and unspent transaction outputs
 *
 * Serialized format:
 * - VARINT(nVersion)
 * - VARINT(nCode)
 * - unspentness bitvector, for vout[2] and further; least significant byte first
 * - the non-spent CTxOuts (via CTxOutCompressor)
 * - VARINT(nHeight)
 *
 * The nCode value consists of:
 * - bit 1: IsCoinBase()
 * - bit 2: vout[0] is not spent
 * - bit 4: vout[1] is not spent
 * - The higher bits encode N, the number of non-zero bytes in the following bitvector.
 *   - In case both bit 2 and bit 4 are unset, they encode N-1, as there must be at
 *     least one non-spent output).
 *
 * Example: 0104835800816115944e077fe7c803cfa57f29b36bf87c1d358bb85e
 *          <><><--------------------------------------------><---->
 *          |  \                  |                             /
 *    version   code             vout[1]                  height
 *
 *    - version = 1
 *    - code = 4 (vout[1] is not spent, and 0 non-zero bytes of bitvector follow)
 *    - unspentness bitvector: as 0 non-zero bytes follow, it has length 0
 *    - vout[1]: 835800816115944e077fe7c803cfa57f29b36bf87c1d35
 *               * 8358: compact amount representation for 60000000000 (600 BTC)
 *               * 00: special txout type pay-to-pubkey-hash
 *               * 816115944e077fe7c803cfa57f29b36bf87c1d35: address uint160
 *    - height = 203998
 *
 *
 * Example: 0109044086ef97d5790061b01caab50f1b8e9c50a5057eb43c2d9563a4eebbd123008c988f1a4a4de2161e0f50aac7f17e7f9555caa486af3b
 *          <><><--><--------------------------------------------------><----------------------------------------------><---->
 *         /  \   \                     |                                                           |                     /
 *  version  code  unspentness       vout[4]                                                     vout[16]           height
 *
 *  - version = 1
 *  - code = 9 (coinbase, neither vout[0] or vout[1] are unspent,
 *                2 (1, +1 because both bit 2 and bit 4 are unset) non-zero bitvector bytes follow)
 *  - unspentness bitvector: bits 2 (0x04) and 14 (0x4000) are set, so vout[2+2] and vout[14+2] are unspent
 *  - vout[4]: 86ef97d5790061b01caab50f1b8e9c50a5057eb43c2d9563a4ee
 *             * 86ef97d579: compact amount representation for 234925952 (2.35 BTC)
 *             * 00: special txout type pay-to-pubkey-hash
 *             * 61b01caab50f1b8e9c50a5057eb43c2d9563a4ee: address uint160
 *  - vout[16]: bbd123008c988f1a4a4de2161e0f50aac7f17e7f9555caa4
 *              * bbd123: compact amount representation for 110397 (0.001 BTC)
 *              * 00: special txout type pay-to-pubkey-hash
 *              * 8c988f1a4a4de2161e0f50aac7f17e7f9555caa4: address uint160
 *  - height = 120891
 */
class CCoins
{
public:
    // whether transaction is a coinbase
    bool fCoinBase;

    // unspent transaction outputs; spent outputs are .IsNull(); spent outputs at the end of the array are dropped
    std::vector<CTxOut> vout;

    // at which height this transaction was included in the active block chain
    int nHeight;

    // version of the CTransaction; accesses to this value should probably check for nHeight as well,
    // as new tx version will probably only be introduced at certain heights
    int nVersion;

    // construct a CCoins from a CTransaction, at a given height
    CCoins(const CTransaction &tx, int nHeightIn) : fCoinBase(tx.IsCoinBase()), vout(tx.vout), nHeight(nHeightIn), nVersion(tx.nVersion) { }

    // empty constructor
    CCoins() : fCoinBase(false), vout(0), nHeight(0), nVersion(0) { }

    // remove spent outputs at the end of vout
    void Cleanup() {
        while (vout.size() > 0 && vout.back().IsNull())
            vout.pop_back();
        if (vout.empty())
            std::vector<CTxOut>().swap(vout);
    }

    void swap(CCoins &to) {
        std::swap(to.fCoinBase, fCoinBase);
        to.vout.swap(vout);
        std::swap(to.nHeight, nHeight);
        std::swap(to.nVersion, nVersion);
    }

    // equality test
    friend bool operator==(const CCoins &a, const CCoins &b) {
         return a.fCoinBase == b.fCoinBase &&
                a.nHeight == b.nHeight &&
                a.nVersion == b.nVersion &&
                a.vout == b.vout;
    }
    friend bool operator!=(const CCoins &a, const CCoins &b) {
        return !(a == b);
    }

    // calculate number of bytes for the bitmask, and its number of non-zero bytes
    // each bit in the bitmask represents the availability of one output, but the
    // availabilities of the first two outputs are encoded separately
    void CalcMaskSize(unsigned int &nBytes, unsigned int &nNonzeroBytes) const {
        unsigned int nLastUsedByte = 0;
        for (unsigned int b = 0; 2+b*8 < vout.size(); b++) {
            bool fZero = true;
            for (unsigned int i = 0; i < 8 && 2+b*8+i < vout.size(); i++) {
                if (!vout[2+b*8+i].IsNull()) {
                    fZero = false;
                    continue;
                }
            }
            if (!fZero) {
                nLastUsedByte = b + 1;
                nNonzeroBytes++;
            }
        }
        nBytes += nLastUsedByte;
    }

    bool IsCoinBase() const {
        return fCoinBase;
    }

    unsigned int GetSerializeSize(int nType, int nVersion) const {
        unsigned int nSize = 0;
        unsigned int nMaskSize = 0, nMaskCode = 0;
        CalcMaskSize(nMaskSize, nMaskCode);
        bool fFirst = vout.size() > 0 && !vout[0].IsNull();
        bool fSecond = vout.size() > 1 && !vout[1].IsNull();
        assert(fFirst || fSecond || nMaskCode);
        unsigned int nCode = 8*(nMaskCode - (fFirst || fSecond ? 0 : 1)) + (fCoinBase ? 1 : 0) + (fFirst ? 2 : 0) + (fSecond ? 4 : 0);
        // version
        nSize += ::GetSerializeSize(VARINT(this->nVersion), nType, nVersion);
        // size of header code
        nSize += ::GetSerializeSize(VARINT(nCode), nType, nVersion);
        // spentness bitmask
        nSize += nMaskSize;
        // txouts themself
        for (unsigned int i = 0; i < vout.size(); i++)
            if (!vout[i].IsNull())
                nSize += ::GetSerializeSize(CTxOutCompressor(REF(vout[i])), nType, nVersion);
        // height
        nSize += ::GetSerializeSize(VARINT(nHeight), nType, nVersion);
        return nSize;
    }

    template<typename Stream>
    void Serialize(Stream &s, int nType, int nVersion) const {
        unsigned int nMaskSize = 0, nMaskCode = 0;
        CalcMaskSize(nMaskSize, nMaskCode);
        bool fFirst = vout.size() > 0 && !vout[0].IsNull();
        bool fSecond = vout.size() > 1 && !vout[1].IsNull();
        assert(fFirst || fSecond || nMaskCode);
        unsigned int nCode = 8*(nMaskCode - (fFirst || fSecond ? 0 : 1)) + (fCoinBase ? 1 : 0) + (fFirst ? 2 : 0) + (fSecond ? 4 : 0);
        // version
        ::Serialize(s, VARINT(this->nVersion), nType, nVersion);
        // header code
        ::Serialize(s, VARINT(nCode), nType, nVersion);
        // spentness bitmask
        for (unsigned int b = 0; b<nMaskSize; b++) {
            unsigned char chAvail = 0;
            for (unsigned int i = 0; i < 8 && 2+b*8+i < vout.size(); i++)
                if (!vout[2+b*8+i].IsNull())
                    chAvail |= (1 << i);
            ::Serialize(s, chAvail, nType, nVersion);
        }
        // txouts themself
        for (unsigned int i = 0; i < vout.size(); i++) {
            if (!vout[i].IsNull())
                ::Serialize(s, CTxOutCompressor(REF(vout[i])), nType, nVersion);
        }
        // coinbase height
        ::Serialize(s, VARINT(nHeight), nType, nVersion);
    }

    template<typename Stream>
    void Unserialize(Stream &s, int nType, int nVersion) {
        unsigned int nCode = 0;
        // version
        ::Unserialize(s, VARINT(this->nVersion), nType, nVersion);
        // header code
        ::Unserialize(s, VARINT(nCode), nType, nVersion);
        fCoinBase = nCode & 1;
        std::vector<bool> vAvail(2, false);
        vAvail[0] = nCode & 2;
        vAvail[1] = nCode & 4;
        unsigned int nMaskCode = (nCode / 8) + ((nCode & 6) != 0 ? 0 : 1);
        // spentness bitmask
        while (nMaskCode > 0) {
            unsigned char chAvail = 0;
            ::Unserialize(s, chAvail, nType, nVersion);
            for (unsigned int p = 0; p < 8; p++) {
                bool f = (chAvail & (1 << p)) != 0;
                vAvail.push_back(f);
            }
            if (chAvail != 0)
                nMaskCode--;
        }
        // txouts themself
        vout.assign(vAvail.size(), CTxOut());
        for (unsigned int i = 0; i < vAvail.size(); i++) {
            if (vAvail[i])
                ::Unserialize(s, REF(CTxOutCompressor(vout[i])), nType, nVersion);
        }
        // coinbase height
        ::Unserialize(s, VARINT(nHeight), nType, nVersion);
        Cleanup();
    }

    // mark an outpoint spent, and construct undo information
    bool Spend(const COutPoint &out, CTxInUndo &undo) {
        if (out.n >= vout.size())
            return false;
        if (vout[out.n].IsNull())
            return false;
        undo = CTxInUndo(vout[out.n]);
        vout[out.n].SetNull();
        Cleanup();
        if (vout.size() == 0) {
            undo.nHeight = nHeight;
            undo.fCoinBase = fCoinBase;
            undo.nVersion = this->nVersion;
        }
        return true;
    }

    // mark a vout spent
    bool Spend(int nPos) {
        CTxInUndo undo;
        COutPoint out(0, nPos);
        return Spend(out, undo);
    }

    // check whether a particular output is still available
    bool IsAvailable(unsigned int nPos) const {
        return (nPos < vout.size() && !vout[nPos].IsNull());
    }

    // check whether the entire CCoins is spent
    // note that only !IsPruned() CCoins can be serialized
    bool IsPruned() const {
        BOOST_FOREACH(const CTxOut &out, vout)
            if (!out.IsNull())
                return false;
        return true;
    }
};

/** Closure representing one script verification
 *  Note that this stores references to the spending transaction */
class CScriptCheck
{
private:
    CScript scriptPubKey;
    const CTransaction *ptxTo;
    unsigned int nIn;
    unsigned int nFlags;
    int nHashType;

public:
    CScriptCheck() {}
    CScriptCheck(const CCoins& txFromIn, const CTransaction& txToIn, unsigned int nInIn, unsigned int nFlagsIn, int nHashTypeIn) :
        scriptPubKey(txFromIn.vout[txToIn.vin[nInIn].prevout.n].scriptPubKey),
        ptxTo(&txToIn), nIn(nInIn), nFlags(nFlagsIn), nHashType(nHashTypeIn) { }

    bool operator()() const;

    void swap(CScriptCheck &check) {
        scriptPubKey.swap(check.scriptPubKey);
        std::swap(ptxTo, check.ptxTo);
        std::swap(nIn, check.nIn);
        std::swap(nFlags, check.nFlags);
        std::swap(nHashType, check.nHashType);
    }
};

/** A transaction with a merkle branch linking it to the block chain. */
class CMerkleTx : public CTransaction
{
public:
    uint256 hashBlock;
    std::vector<uint256> vMerkleBranch;
    int nIndex;

    // memory only
    mutable bool fMerkleVerified;


    CMerkleTx()
    {
        Init();
    }

    CMerkleTx(const CTransaction& txIn) : CTransaction(txIn)
    {
        Init();
    }

    void Init()
    {
        hashBlock = 0;
        nIndex = -1;
        fMerkleVerified = false;
    }


    IMPLEMENT_SERIALIZE
    (
        nSerSize += SerReadWrite(s, *(CTransaction*)this, nType, nVersion, ser_action);
        nVersion = this->nVersion;
        READWRITE(hashBlock);
        READWRITE(vMerkleBranch);
        READWRITE(nIndex);
    )


    int SetMerkleBranch(const CBlock* pblock=NULL);
    int GetDepthInMainChain(CBlockIndex* &pindexRet) const;
    int GetDepthInMainChain() const { CBlockIndex *pindexRet; return GetDepthInMainChain(pindexRet); }
    bool IsInMainChain() const { return GetDepthInMainChain() > 0; }
    int GetBlocksToMaturity() const;
    bool AcceptToMemoryPool(bool fCheckInputs=true, bool fLimitFree=true);
    bool IsAcceptable(bool fCheckInputs=true, bool fLimitFree=true);
};





/** Data structure that represents a partial merkle tree.
 *
 * It respresents a subset of the txid's of a known block, in a way that
 * allows recovery of the list of txid's and the merkle root, in an
 * authenticated way.
 *
 * The encoding works as follows: we traverse the tree in depth-first order,
 * storing a bit for each traversed node, signifying whether the node is the
 * parent of at least one matched leaf txid (or a matched txid itself). In
 * case we are at the leaf level, or this bit is 0, its merkle node hash is
 * stored, and its children are not explorer further. Otherwise, no hash is
 * stored, but we recurse into both (or the only) child branch. During
 * decoding, the same depth-first traversal is performed, consuming bits and
 * hashes as they written during encoding.
 *
 * The serialization is fixed and provides a hard guarantee about the
 * encoded size:
 *
 *   SIZE <= 10 + ceil(32.25*N)
 *
 * Where N represents the number of leaf nodes of the partial tree. N itself
 * is bounded by:
 *
 *   N <= total_transactions
 *   N <= 1 + matched_transactions*tree_height
 *
 * The serialization format:
 *  - uint32     total_transactions (4 bytes)
 *  - varint     number of hashes   (1-3 bytes)
 *  - uint256[]  hashes in depth-first order (<= 32*N bytes)
 *  - varint     number of bytes of flag bits (1-3 bytes)
 *  - byte[]     flag bits, packed per 8 in a byte, least significant bit first (<= 2*N-1 bits)
 * The size constraints follow from this.
 */
class CPartialMerkleTree
{
protected:
    // the total number of transactions in the block
    unsigned int nTransactions;

    // node-is-parent-of-matched-txid bits
    std::vector<bool> vBits;

    // txids and internal hashes
    std::vector<uint256> vHash;

    // flag set when encountering invalid data
    bool fBad;

    // helper function to efficiently calculate the number of nodes at given height in the merkle tree
    unsigned int CalcTreeWidth(int height) {
        return (nTransactions+(1 << height)-1) >> height;
    }

    // calculate the hash of a node in the merkle tree (at leaf level: the txid's themself)
    uint256 CalcHash(int height, unsigned int pos, const std::vector<uint256> &vTxid);

    // recursive function that traverses tree nodes, storing the data as bits and hashes
    void TraverseAndBuild(int height, unsigned int pos, const std::vector<uint256> &vTxid, const std::vector<bool> &vMatch);

    // recursive function that traverses tree nodes, consuming the bits and hashes produced by TraverseAndBuild.
    // it returns the hash of the respective node.
    uint256 TraverseAndExtract(int height, unsigned int pos, unsigned int &nBitsUsed, unsigned int &nHashUsed, std::vector<uint256> &vMatch);

public:

    // serialization implementation
    IMPLEMENT_SERIALIZE(
        READWRITE(nTransactions);
        READWRITE(vHash);
        std::vector<unsigned char> vBytes;
        if (fRead) {
            READWRITE(vBytes);
            CPartialMerkleTree &us = *(const_cast<CPartialMerkleTree*>(this));
            us.vBits.resize(vBytes.size() * 8);
            for (unsigned int p = 0; p < us.vBits.size(); p++)
                us.vBits[p] = (vBytes[p / 8] & (1 << (p % 8))) != 0;
            us.fBad = false;
        } else {
            vBytes.resize((vBits.size()+7)/8);
            for (unsigned int p = 0; p < vBits.size(); p++)
                vBytes[p / 8] |= vBits[p] << (p % 8);
            READWRITE(vBytes);
        }
    )

    // Construct a partial merkle tree from a list of transaction id's, and a mask that selects a subset of them
    CPartialMerkleTree(const std::vector<uint256> &vTxid, const std::vector<bool> &vMatch);

    CPartialMerkleTree();

    // extract the matching txid's represented by this partial merkle tree.
    // returns the merkle root, or 0 in case of failure
    uint256 ExtractMatches(std::vector<uint256> &vMatch);
};


class CMasterNodeVote
{   
public:
    int votes;
    CScript pubkey;
    int nVersion;
    bool setPubkey;

    int64 blockHeight;
    static const int CURRENT_VERSION=1;

    CMasterNodeVote() {
        SetNull();
    }

    void Set(CPubKey& pubKeyIn, int64 blockHeightIn, int votesIn=1)
    {
        pubkey.SetDestination(pubKeyIn.GetID());
        blockHeight = blockHeightIn;
        votes = votesIn;
    }

    void Set(CScript pubKeyIn, int64 blockHeightIn, int votesIn=1)
    {
        pubkey = pubKeyIn;
        blockHeight = blockHeightIn;
        votes = votesIn;
    }

    void SetNull()
    {
        nVersion = CTransaction::CURRENT_VERSION;
        votes = 0;
        pubkey = CScript();
        blockHeight = 0;
    }

    void Vote()
    { 
        votes += 1; 
    }

    int GetVotes()
    { 
        return votes;
    }

    int GetHeight()
    { 
        return blockHeight;
    }

    CScript& GetPubKey()
    {
        return pubkey;
    }

    IMPLEMENT_SERIALIZE
    (
        nVersion = this->nVersion;
        READWRITE(blockHeight);
        //LogPrintf("blockHeight %"PRI64d"\n", blockHeight);
        READWRITE(pubkey);
        //LogPrintf("pubkey %s\n", pubkey.ToString().c_str());
        READWRITE(votes);
        //LogPrintf("votes %d\n", votes);
    )


};


/** Nodes collect new transactions into a block, hash them into a hash tree,
 * and scan through nonce values to make the block's hash satisfy proof-of-work
 * requirements.  When they solve the proof-of-work, they broadcast the block
 * to everyone and the block is added to the block chain.  The first transaction
 * in the block is a special one that creates a new coin owned by the creator
 * of the block.
 */
class CBlockHeader
{
public:
    // header
    static const int CURRENT_VERSION=2;
    int nVersion;
    uint256 hashPrevBlock;
    uint256 hashMerkleRoot;
    unsigned int nTime;
    unsigned int nBits;
    unsigned int nNonce;
    unsigned int vmnAdditional;
    std::vector<CMasterNodeVote> vmn;

    CBlockHeader()
    {
        SetNull();
    }

    IMPLEMENT_SERIALIZE
    (
        READWRITE(this->nVersion);
        nVersion = this->nVersion;
        READWRITE(hashPrevBlock);
        READWRITE(hashMerkleRoot);
        READWRITE(nTime);
        READWRITE(nBits);
        READWRITE(nNonce);
    )

    void SetNull()
    {
        nVersion = CBlockHeader::CURRENT_VERSION;
        hashPrevBlock = 0;
        hashMerkleRoot = 0;
        nTime = 0;
        nBits = 0;
        nNonce = 0;
    }

    bool IsNull() const
    {
        return (nBits == 0);
    }

    uint256 GetHash() const;

    int64 GetBlockTime() const
    {
        return (int64)nTime;
    }

    void UpdateTime(const CBlockIndex* pindexPrev);
};

class CBlock : public CBlockHeader
{
public:
    // network and disk
    std::vector<CTransaction> vtx;

    // memory only
    mutable CScript payee;
    mutable std::vector<uint256> vMerkleTree;

    CBlock()
    {
        SetNull();
    }

    CBlock(const CBlockHeader &header)
    {
        SetNull();
        *((CBlockHeader*)this) = header;
    }

    IMPLEMENT_SERIALIZE
    (
        READWRITE(*(CBlockHeader*)this);
        READWRITE(vtx);
    )

    void SetNull()
    {
        CBlockHeader::SetNull();
        vtx.clear();
        vMerkleTree.clear();
        payee = CScript();
    }

    uint256 GetPoWHash() const
    {
        return GetHash();
    }

    CBlockHeader GetBlockHeader() const
    {
        CBlockHeader block;
        block.nVersion       = nVersion;
        block.hashPrevBlock  = hashPrevBlock;
        block.hashMerkleRoot = hashMerkleRoot;
        block.nTime          = nTime;
        block.nBits          = nBits;
        block.nNonce         = nNonce;
        return block;
    }

    uint256 BuildMerkleTree() const
    {
        vMerkleTree.clear();
        BOOST_FOREACH(const CTransaction& tx, vtx)
            vMerkleTree.push_back(tx.GetHash());
        int j = 0;
        for (int nSize = vtx.size(); nSize > 1; nSize = (nSize + 1) / 2)
        {
            for (int i = 0; i < nSize; i += 2)
            {
                int i2 = std::min(i+1, nSize-1);
                vMerkleTree.push_back(Hash(BEGIN(vMerkleTree[j+i]),  END(vMerkleTree[j+i]),
                                           BEGIN(vMerkleTree[j+i2]), END(vMerkleTree[j+i2])));
            }
            j += nSize;
        }
        return (vMerkleTree.empty() ? 0 : vMerkleTree.back());
    }

    const uint256 &GetTxHash(unsigned int nIndex) const {
        assert(vMerkleTree.size() > 0); // BuildMerkleTree must have been called first
        assert(nIndex < vtx.size());
        return vMerkleTree[nIndex];
    }

    std::vector<uint256> GetMerkleBranch(int nIndex) const
    {
        if (vMerkleTree.empty())
            BuildMerkleTree();
        std::vector<uint256> vMerkleBranch;
        int j = 0;
        for (int nSize = vtx.size(); nSize > 1; nSize = (nSize + 1) / 2)
        {
            int i = std::min(nIndex^1, nSize-1);
            vMerkleBranch.push_back(vMerkleTree[j+i]);
            nIndex >>= 1;
            j += nSize;
        }
        return vMerkleBranch;
    }

    static uint256 CheckMerkleBranch(uint256 hash, const std::vector<uint256>& vMerkleBranch, int nIndex)
    {
        if (nIndex == -1)
            return 0;
        BOOST_FOREACH(const uint256& otherside, vMerkleBranch)
        {
            if (nIndex & 1)
                hash = Hash(BEGIN(otherside), END(otherside), BEGIN(hash), END(hash));
            else
                hash = Hash(BEGIN(hash), END(hash), BEGIN(otherside), END(otherside));
            nIndex >>= 1;
        }
        return hash;
    }

    bool WriteToDisk(CDiskBlockPos &pos)
    {
        // Open history file to append
        CAutoFile fileout = CAutoFile(OpenBlockFile(pos), SER_DISK, CLIENT_VERSION);
        if (!fileout)
            return error("CBlock::WriteToDisk() : OpenBlockFile failed");

        // Write index header
        unsigned char pchMessageStart[4];
        GetMessageStart(pchMessageStart);
        unsigned int nSize = fileout.GetSerializeSize(*this);
        fileout << FLATDATA(pchMessageStart) << nSize;

        // Write block
        long fileOutPos = ftell(fileout);
        if (fileOutPos < 0)
            return error("CBlock::WriteToDisk() : ftell failed");
        pos.nPos = (unsigned int)fileOutPos;
        fileout << *this;

        // Flush stdio buffers and commit to disk before returning
        fflush(fileout);
        if (!IsInitialBlockDownload())
            FileCommit(fileout);

        return true;
    }

    bool ReadFromDisk(const CDiskBlockPos &pos)
    {
        SetNull();

        // Open history file to read
        CAutoFile filein = CAutoFile(OpenBlockFile(pos, true), SER_DISK, CLIENT_VERSION);
        if (!filein)
            return error("CBlock::ReadFromDisk() : OpenBlockFile failed");

        // Read block
        try {
            filein >> *this;
        }
        catch (std::exception &e) {
            return error("%s() : deserialize or I/O error", __PRETTY_FUNCTION__);
        }

        // Check the header
        if (!CheckProofOfWork(GetPoWHash(), nBits))
            return error("CBlock::ReadFromDisk() : errors in block header");

        return true;
    }



    void print() const
    {
        LogPrintf("CBlock(hash=%s, input=%s, PoW=%s, ver=%d, hashPrevBlock=%s, hashMerkleRoot=%s, nTime=%u, nBits=%08x, nNonce=%u, vtx=%"PRIszu")\n",
            GetHash().ToString().c_str(),
            HexStr(BEGIN(nVersion),BEGIN(nVersion)+80,false).c_str(),
            GetPoWHash().ToString().c_str(),
            nVersion,
            hashPrevBlock.ToString().c_str(),
            hashMerkleRoot.ToString().c_str(),
            nTime, nBits, nNonce,
            vtx.size());
        for (unsigned int i = 0; i < vtx.size(); i++)
        {
            LogPrintf("  ");
            vtx[i].print();
        }
        LogPrintf("  vMerkleTree: ");
        for (unsigned int i = 0; i < vMerkleTree.size(); i++)
            LogPrintf("%s ", vMerkleTree[i].ToString().c_str());
        LogPrintf("\n");
    }


    /** Undo the effects of this block (with given index) on the UTXO set represented by coins.
     *  In case pfClean is provided, operation will try to be tolerant about errors, and *pfClean
     *  will be true if no problems were found. Otherwise, the return value will be false in case
     *  of problems. Note that in any case, coins may be modified. */
    bool DisconnectBlock(CValidationState &state, CBlockIndex *pindex, CCoinsViewCache &coins, bool *pfClean = NULL);

    // Apply the effects of this block (with given index) on the UTXO set represented by coins
    bool ConnectBlock(CValidationState &state, CBlockIndex *pindex, CCoinsViewCache &coins, bool fJustCheck=false);

    // Read a block from disk
    bool ReadFromDisk(const CBlockIndex* pindex);

    // Add this block to the block index, and if necessary, switch the active block chain to this
    bool AddToBlockIndex(CValidationState &state, const CDiskBlockPos &pos);

    // Context-independent validity checks
    bool CheckBlock(CValidationState &state, bool fCheckPOW=true, bool fCheckMerkleRoot=true, bool fCheckVotes=true) const;

    // Store block on disk
    // if dbp is provided, the file is known to already reside on disk
    bool AcceptBlock(CValidationState &state, CDiskBlockPos *dbp = NULL);

    
    bool MasterNodePaymentsOn() const
    {
        if(fTestNet){
            if(nTime > START_MASTERNODE_PAYMENTS_TESTNET) return true;
        } else {
            if(nTime > START_MASTERNODE_PAYMENTS) return true;
        }
        return false;
    }
    
    bool MasterNodePaymentsEnforcing() const
    {
        if(nTime > enforceMasternodePaymentsTime) return true;

        return false;
    }
};





class CBlockFileInfo
{
public:
    unsigned int nBlocks;      // number of blocks stored in file
    unsigned int nSize;        // number of used bytes of block file
    unsigned int nUndoSize;    // number of used bytes in the undo file
    unsigned int nHeightFirst; // lowest height of block in file
    unsigned int nHeightLast;  // highest height of block in file
    uint64 nTimeFirst;         // earliest time of block in file
    uint64 nTimeLast;          // latest time of block in file

    IMPLEMENT_SERIALIZE(
        READWRITE(VARINT(nBlocks));
        READWRITE(VARINT(nSize));
        READWRITE(VARINT(nUndoSize));
        READWRITE(VARINT(nHeightFirst));
        READWRITE(VARINT(nHeightLast));
        READWRITE(VARINT(nTimeFirst));
        READWRITE(VARINT(nTimeLast));
     )

     void SetNull() {
         nBlocks = 0;
         nSize = 0;
         nUndoSize = 0;
         nHeightFirst = 0;
         nHeightLast = 0;
         nTimeFirst = 0;
         nTimeLast = 0;
     }

     CBlockFileInfo() {
         SetNull();
     }

     std::string ToString() const {
         return strprintf("CBlockFileInfo(blocks=%u, size=%u, heights=%u...%u, time=%s...%s)", nBlocks, nSize, nHeightFirst, nHeightLast, DateTimeStrFormat("%Y-%m-%d", nTimeFirst).c_str(), DateTimeStrFormat("%Y-%m-%d", nTimeLast).c_str());
     }

     // update statistics (does not update nSize)
     void AddBlock(unsigned int nHeightIn, uint64 nTimeIn) {
         if (nBlocks==0 || nHeightFirst > nHeightIn)
             nHeightFirst = nHeightIn;
         if (nBlocks==0 || nTimeFirst > nTimeIn)
             nTimeFirst = nTimeIn;
         nBlocks++;
         if (nHeightIn > nHeightFirst)
             nHeightLast = nHeightIn;
         if (nTimeIn > nTimeLast)
             nTimeLast = nTimeIn;
     }
};

extern CCriticalSection cs_LastBlockFile;
extern CBlockFileInfo infoLastBlockFile;
extern int nLastBlockFile;

enum BlockStatus {
    BLOCK_VALID_UNKNOWN      =    0,
    BLOCK_VALID_HEADER       =    1, // parsed, version ok, hash satisfies claimed PoW, 1 <= vtx count <= max, timestamp not in future
    BLOCK_VALID_TREE         =    2, // parent found, difficulty matches, timestamp >= median previous, checkpoint
    BLOCK_VALID_TRANSACTIONS =    3, // only first tx is coinbase, 2 <= coinbase input script length <= 100, transactions valid, no duplicate txids, sigops, size, merkle root
    BLOCK_VALID_CHAIN        =    4, // outputs do not overspend inputs, no double spends, coinbase output ok, immature coinbase spends, BIP30
    BLOCK_VALID_SCRIPTS      =    5, // scripts/signatures ok
    BLOCK_VALID_MASK         =    7,

    BLOCK_HAVE_DATA          =    8, // full block available in blk*.dat
    BLOCK_HAVE_UNDO          =   16, // undo data available in rev*.dat
    BLOCK_HAVE_MASK          =   24,

    BLOCK_FAILED_VALID       =   32, // stage after last reached validness failed
    BLOCK_FAILED_CHILD       =   64, // descends from failed block
    BLOCK_FAILED_MASK        =   96
};

/** The block chain is a tree shaped structure starting with the
 * genesis block at the root, with each block potentially having multiple
 * candidates to be the next block.  pprev and pnext link a path through the
 * main/longest chain.  A blockindex may have multiple pprev pointing back
 * to it, but pnext will only point forward to the longest branch, or will
 * be null if the block is not part of the longest chain.
 */
class CBlockIndex
{
public:
    // pointer to the hash of the block, if any. memory is owned by this CBlockIndex
    const uint256* phashBlock;

    // pointer to the index of the predecessor of this block
    CBlockIndex* pprev;

    // (memory only) pointer to the index of the *active* successor of this block
    CBlockIndex* pnext;

    // height of the entry in the chain. The genesis block has height 0
    int nHeight;

    // Which # file this block is stored in (blk?????.dat)
    int nFile;

    // Byte offset within blk?????.dat where this block's data is stored
    unsigned int nDataPos;

    // Byte offset within rev?????.dat where this block's undo data is stored
    unsigned int nUndoPos;

    // (memory only) Total amount of work (expected number of hashes) in the chain up to and including this block
    uint256 nChainWork;

    // Number of transactions in this block.
    // Note: in a potential headers-first mode, this number cannot be relied upon
    unsigned int nTx;

    // (memory only) Number of transactions in the chain up to and including this block
    unsigned int nChainTx; // change to 64-bit type when necessary; won't happen before 2030

    // Verification status of this block. See enum BlockStatus
    unsigned int nStatus;

    // block header
    int nVersion;
    uint256 hashMerkleRoot;
    unsigned int nTime;
    unsigned int nBits;
    unsigned int nNonce;


    CBlockIndex()
    {
        phashBlock = NULL;
        pprev = NULL;
        pnext = NULL;
        nHeight = 0;
        nFile = 0;
        nDataPos = 0;
        nUndoPos = 0;
        nChainWork = 0;
        nTx = 0;
        nChainTx = 0;
        nStatus = 0;

        nVersion       = 0;
        hashMerkleRoot = 0;
        nTime          = 0;
        nBits          = 0;
        nNonce         = 0;
    }

    CBlockIndex(CBlockHeader& block)
    {
        phashBlock = NULL;
        pprev = NULL;
        pnext = NULL;
        nHeight = 0;
        nFile = 0;
        nDataPos = 0;
        nUndoPos = 0;
        nChainWork = 0;
        nTx = 0;
        nChainTx = 0;
        nStatus = 0;

        nVersion       = block.nVersion;
        hashMerkleRoot = block.hashMerkleRoot;
        nTime          = block.nTime;
        nBits          = block.nBits;
        nNonce         = block.nNonce;
    }

    CDiskBlockPos GetBlockPos() const {
        CDiskBlockPos ret;
        if (nStatus & BLOCK_HAVE_DATA) {
            ret.nFile = nFile;
            ret.nPos  = nDataPos;
        }
        return ret;
    }

    CDiskBlockPos GetUndoPos() const {
        CDiskBlockPos ret;
        if (nStatus & BLOCK_HAVE_UNDO) {
            ret.nFile = nFile;
            ret.nPos  = nUndoPos;
        }
        return ret;
    }

    CBlockHeader GetBlockHeader() const
    {
        CBlockHeader block;
        block.nVersion       = nVersion;
        if (pprev)
            block.hashPrevBlock = pprev->GetBlockHash();
        block.hashMerkleRoot = hashMerkleRoot;
        block.nTime          = nTime;
        block.nBits          = nBits;
        block.nNonce         = nNonce;
        return block;
    }

    uint256 GetBlockHash() const
    {
        return *phashBlock;
    }

    int64 GetBlockTime() const
    {
        return (int64)nTime;
    }

    CBigNum GetBlockWork() const
    {
        CBigNum bnTarget;
        bnTarget.SetCompact(nBits);
        if (bnTarget <= 0)
            return 0;
        return (CBigNum(1)<<256) / (bnTarget+1);
    }

    bool IsInMainChain() const
    {
        return (pnext || this == pindexBest);
    }

    bool CheckIndex() const
    {
        /** Scrypt is used for block proof-of-work, but for purposes of performance the index internally uses sha256.
         *  This check was considered unneccessary given the other safeguards like the genesis and checkpoints. */
        return true; // return CheckProofOfWork(GetBlockHash(), nBits);
    }

    enum { nMedianTimeSpan=11 };

    int64 GetMedianTimePast() const
    {
        int64 pmedian[nMedianTimeSpan];
        int64* pbegin = &pmedian[nMedianTimeSpan];
        int64* pend = &pmedian[nMedianTimeSpan];

        const CBlockIndex* pindex = this;
        for (int i = 0; i < nMedianTimeSpan && pindex; i++, pindex = pindex->pprev)
            *(--pbegin) = pindex->GetBlockTime();

        std::sort(pbegin, pend);
        return pbegin[(pend - pbegin)/2];
    }

    int64 GetMedianTime() const
    {
        const CBlockIndex* pindex = this;
        for (int i = 0; i < nMedianTimeSpan/2; i++)
        {
            if (!pindex->pnext)
                return GetBlockTime();
            pindex = pindex->pnext;
        }
        return pindex->GetMedianTimePast();
    }

    /**
     * Returns true if there are nRequired or more blocks of minVersion or above
     * in the last nToCheck blocks, starting at pstart and going backwards.
     */
    static bool IsSuperMajority(int minVersion, const CBlockIndex* pstart,
                                unsigned int nRequired, unsigned int nToCheck);

    std::string ToString() const
    {
        return strprintf("CBlockIndex(pprev=%p, pnext=%p, nHeight=%d, merkle=%s, hashBlock=%s)",
            pprev, pnext, nHeight,
            hashMerkleRoot.ToString().c_str(),
            GetBlockHash().ToString().c_str());
    }

    void print() const
    {
        LogPrintf("%s\n", ToString().c_str());
    }
};

struct CBlockIndexWorkComparator
{
    bool operator()(CBlockIndex *pa, CBlockIndex *pb) {
        if (pa->nChainWork > pb->nChainWork) return false;
        if (pa->nChainWork < pb->nChainWork) return true;

        if (pa->GetBlockHash() < pb->GetBlockHash()) return false;
        if (pa->GetBlockHash() > pb->GetBlockHash()) return true;

        return false; // identical blocks
    }
};



/** Used to marshal pointers into hashes for db storage. */
class CDiskBlockIndex : public CBlockIndex
{
public:
    uint256 hashPrev;

    CDiskBlockIndex() {
        hashPrev = 0;
    }

    explicit CDiskBlockIndex(CBlockIndex* pindex) : CBlockIndex(*pindex) {
        hashPrev = (pprev ? pprev->GetBlockHash() : 0);
    }

    IMPLEMENT_SERIALIZE
    (
        if (!(nType & SER_GETHASH))
            READWRITE(VARINT(nVersion));

        READWRITE(VARINT(nHeight));
        READWRITE(VARINT(nStatus));
        READWRITE(VARINT(nTx));
        if (nStatus & (BLOCK_HAVE_DATA | BLOCK_HAVE_UNDO))
            READWRITE(VARINT(nFile));
        if (nStatus & BLOCK_HAVE_DATA)
            READWRITE(VARINT(nDataPos));
        if (nStatus & BLOCK_HAVE_UNDO)
            READWRITE(VARINT(nUndoPos));

        // block header
        READWRITE(this->nVersion);
        READWRITE(hashPrev);
        READWRITE(hashMerkleRoot);
        READWRITE(nTime);
        READWRITE(nBits);
        READWRITE(nNonce);
    )

    uint256 GetBlockHash() const
    {
        CBlockHeader block;
        block.nVersion        = nVersion;
        block.hashPrevBlock   = hashPrev;
        block.hashMerkleRoot  = hashMerkleRoot;
        block.nTime           = nTime;
        block.nBits           = nBits;
        block.nNonce          = nNonce;
        return block.GetHash();
    }


    std::string ToString() const
    {
        std::string str = "CDiskBlockIndex(";
        str += CBlockIndex::ToString();
        str += strprintf("\n                hashBlock=%s, hashPrev=%s)",
            GetBlockHash().ToString().c_str(),
            hashPrev.ToString().c_str());
        return str;
    }

    void print() const
    {
        LogPrintf("%s\n", ToString().c_str());
    }
};

/** Capture information about block/transaction validation */
class CValidationState {
private:
    enum mode_state {
        MODE_VALID,   // everything ok
        MODE_INVALID, // network rule violation (DoS value may be set)
        MODE_ERROR,   // run-time error
    } mode;
    int nDoS;
    bool corruptionPossible;
public:
    CValidationState() : mode(MODE_VALID), nDoS(0), corruptionPossible(false) {}
    bool DoS(int level, bool ret = false, bool corruptionIn = false) {
        if (mode == MODE_ERROR)
            return ret;
        nDoS += level;
        mode = MODE_INVALID;
        corruptionPossible = corruptionIn;
        return ret;
    }
    bool Invalid(bool ret = false) {
        return DoS(0, ret);
    }
    bool Error() {
        mode = MODE_ERROR;
        return false;
    }
    bool Abort(const std::string &msg) {
        AbortNode(msg);
        return Error();
    }
    bool IsValid() {
        return mode == MODE_VALID;
    }
    bool IsInvalid() {
        return mode == MODE_INVALID;
    }
    bool IsError() {
        return mode == MODE_ERROR;
    }
    bool IsInvalid(int &nDoSOut) {
        if (IsInvalid()) {
            nDoSOut = nDoS;
            return true;
        }
        return false;
    }
    bool CorruptionPossible() {
        return corruptionPossible;
    }
};







/** Describes a place in the block chain to another node such that if the
 * other node doesn't have the same branch, it can find a recent common trunk.
 * The further back it is, the further before the fork it may be.
 */
class CBlockLocator
{
protected:
    std::vector<uint256> vHave;
public:

    CBlockLocator()
    {
    }

    explicit CBlockLocator(const CBlockIndex* pindex)
    {
        Set(pindex);
    }

    explicit CBlockLocator(uint256 hashBlock)
    {
        std::map<uint256, CBlockIndex*>::iterator mi = mapBlockIndex.find(hashBlock);
        if (mi != mapBlockIndex.end())
            Set((*mi).second);
    }

    CBlockLocator(const std::vector<uint256>& vHaveIn)
    {
        vHave = vHaveIn;
    }

    IMPLEMENT_SERIALIZE
    (
        if (!(nType & SER_GETHASH))
            READWRITE(nVersion);
        READWRITE(vHave);
    )

    void SetNull()
    {
        vHave.clear();
    }

    bool IsNull()
    {
        return vHave.empty();
    }

    void Set(const CBlockIndex* pindex)
    {
        vHave.clear();
        int nStep = 1;
        while (pindex)
        {
            vHave.push_back(pindex->GetBlockHash());

            // Exponentially larger steps back
            for (int i = 0; pindex && i < nStep; i++)
                pindex = pindex->pprev;
            if (vHave.size() > 10)
                nStep *= 2;
        }
        vHave.push_back(hashGenesisBlock);
    }

    int GetDistanceBack()
    {
        // Retrace how far back it was in the sender's branch
        int nDistance = 0;
        int nStep = 1;
        BOOST_FOREACH(const uint256& hash, vHave)
        {
            std::map<uint256, CBlockIndex*>::iterator mi = mapBlockIndex.find(hash);
            if (mi != mapBlockIndex.end())
            {
                CBlockIndex* pindex = (*mi).second;
                if (pindex->IsInMainChain())
                    return nDistance;
            }
            nDistance += nStep;
            if (nDistance > 10)
                nStep *= 2;
        }
        return nDistance;
    }

    CBlockIndex* GetBlockIndex()
    {
        // Find the first block the caller has in the main chain
        BOOST_FOREACH(const uint256& hash, vHave)
        {
            std::map<uint256, CBlockIndex*>::iterator mi = mapBlockIndex.find(hash);
            if (mi != mapBlockIndex.end())
            {
                CBlockIndex* pindex = (*mi).second;
                if (pindex->IsInMainChain())
                    return pindex;
            }
        }
        return pindexGenesisBlock;
    }

    uint256 GetBlockHash()
    {
        // Find the first block the caller has in the main chain
        BOOST_FOREACH(const uint256& hash, vHave)
        {
            std::map<uint256, CBlockIndex*>::iterator mi = mapBlockIndex.find(hash);
            if (mi != mapBlockIndex.end())
            {
                CBlockIndex* pindex = (*mi).second;
                if (pindex->IsInMainChain())
                    return hash;
            }
        }
        return hashGenesisBlock;
    }

    int GetHeight()
    {
        CBlockIndex* pindex = GetBlockIndex();
        if (!pindex)
            return 0;
        return pindex->nHeight;
    }
};








class CTxMemPool
{
public:
    mutable CCriticalSection cs;
    std::map<uint256, CTransaction> mapTx;
    std::map<COutPoint, CInPoint> mapNextTx;

    bool accept(CValidationState &state, CTransaction &tx, bool fCheckInputs, bool fLimitFree, bool* pfMissingInputs);
    bool acceptable(CValidationState &state, CTransaction &tx, bool fCheckInputs, bool fLimitFree, bool* pfMissingInputs, bool fScriptChecks=true);
    bool acceptableInputs(CValidationState &state, CTransaction &tx, bool fLimitFree);
    bool addUnchecked(const uint256& hash, const CTransaction &tx);
    bool remove(const CTransaction &tx, bool fRecursive = false);
    bool removeConflicts(const CTransaction &tx);
    void clear();
    void queryHashes(std::vector<uint256>& vtxid);
    void pruneSpent(const uint256& hash, CCoins &coins);

    unsigned long size()
    {
        LOCK(cs);
        return mapTx.size();
    }

    bool exists(uint256 hash)
    {
        return (mapTx.count(hash) != 0);
    }

    CTransaction& lookup(uint256 hash)
    {
        return mapTx[hash];
    }
};

extern CTxMemPool mempool;

struct CCoinsStats
{
    int nHeight;
    uint256 hashBlock;
    uint64 nTransactions;
    uint64 nTransactionOutputs;
    uint64 nSerializedSize;
    uint256 hashSerialized;
    int64 nTotalAmount;

    CCoinsStats() : nHeight(0), hashBlock(0), nTransactions(0), nTransactionOutputs(0), nSerializedSize(0), hashSerialized(0), nTotalAmount(0) {}
};

/** Abstract view on the open txout dataset. */
class CCoinsView
{
public:
    // Retrieve the CCoins (unspent transaction outputs) for a given txid
    virtual bool GetCoins(const uint256 &txid, CCoins &coins);

    // Modify the CCoins for a given txid
    virtual bool SetCoins(const uint256 &txid, const CCoins &coins);

    // Just check whether we have data for a given txid.
    // This may (but cannot always) return true for fully spent transactions
    virtual bool HaveCoins(const uint256 &txid);

    // Retrieve the block index whose state this CCoinsView currently represents
    virtual CBlockIndex *GetBestBlock();

    // Modify the currently active block index
    virtual bool SetBestBlock(CBlockIndex *pindex);

    // Do a bulk modification (multiple SetCoins + one SetBestBlock)
    virtual bool BatchWrite(const std::map<uint256, CCoins> &mapCoins, CBlockIndex *pindex);

    // Calculate statistics about the unspent transaction output set
    virtual bool GetStats(CCoinsStats &stats);

    // As we use CCoinsViews polymorphically, have a virtual destructor
    virtual ~CCoinsView() {}
};

/** CCoinsView backed by another CCoinsView */
class CCoinsViewBacked : public CCoinsView
{
protected:
    CCoinsView *base;

public:
    CCoinsViewBacked(CCoinsView &viewIn);
    bool GetCoins(const uint256 &txid, CCoins &coins);
    bool SetCoins(const uint256 &txid, const CCoins &coins);
    bool HaveCoins(const uint256 &txid);
    CBlockIndex *GetBestBlock();
    bool SetBestBlock(CBlockIndex *pindex);
    void SetBackend(CCoinsView &viewIn);
    bool BatchWrite(const std::map<uint256, CCoins> &mapCoins, CBlockIndex *pindex);
    bool GetStats(CCoinsStats &stats);
};

/** CCoinsView that adds a memory cache for transactions to another CCoinsView */
class CCoinsViewCache : public CCoinsViewBacked
{
protected:
    CBlockIndex *pindexTip;
    std::map<uint256,CCoins> cacheCoins;

public:
    CCoinsViewCache(CCoinsView &baseIn, bool fDummy = false);

    // Standard CCoinsView methods
    bool GetCoins(const uint256 &txid, CCoins &coins);
    bool SetCoins(const uint256 &txid, const CCoins &coins);
    bool HaveCoins(const uint256 &txid);
    CBlockIndex *GetBestBlock();
    bool SetBestBlock(CBlockIndex *pindex);
    bool BatchWrite(const std::map<uint256, CCoins> &mapCoins, CBlockIndex *pindex);

    // Return a modifiable reference to a CCoins. Check HaveCoins first.
    // Many methods explicitly require a CCoinsViewCache because of this method, to reduce
    // copying.
    CCoins &GetCoins(const uint256 &txid);

    // Push the modifications applied to this cache to its base.
    // Failure to call this method before destruction will cause the changes to be forgotten.
    bool Flush();

    // Calculate the size of the cache (in number of transactions)
    unsigned int GetCacheSize();

private:
    std::map<uint256,CCoins>::iterator FetchCoins(const uint256 &txid);
};

/** CCoinsView that brings transactions from a memorypool into view.
    It does not check for spendings by memory pool transactions. */
class CCoinsViewMemPool : public CCoinsViewBacked
{
protected:
    CTxMemPool &mempool;

public:
    CCoinsViewMemPool(CCoinsView &baseIn, CTxMemPool &mempoolIn);
    bool GetCoins(const uint256 &txid, CCoins &coins);
    bool HaveCoins(const uint256 &txid);
};

/** Global variable that points to the active CCoinsView (protected by cs_main) */
extern CCoinsViewCache *pcoinsTip;

/** Global variable that points to the active block tree (protected by cs_main) */
extern CBlockTreeDB *pblocktree;

struct CBlockTemplate
{
    CBlock block;
    std::vector<int64_t> vTxFees;
    std::vector<int64_t> vTxSigOps;
};

#if defined(_M_IX86) || defined(__i386__) || defined(__i386) || defined(_M_X64) || defined(__x86_64__) || defined(_M_AMD64)
extern unsigned int cpuid_edx;
#endif


 


/** Used to relay blocks as header + vector<merkle branch>
 * to filtered nodes.
 */ 
class CMerkleBlock
{
public:
    // Public only for unit testing
    CBlockHeader
     header;
    CPartialMerkleTree txn;

public:
    // Public only for unit testing and relay testing
    // (not relayed)
    std::vector<std::pair<unsigned int, uint256> > vMatchedTxn;

    // Create from a CBlock, filtering transactions according to filter
    // Note that this will call IsRelevantAndUpdate on the filter for each transaction,
    // thus the filter will likely be modified.
    CMerkleBlock(const CBlock& block, CBloomFilter& filter);

    IMPLEMENT_SERIALIZE
    (
        READWRITE(header);
        READWRITE(txn);
    )
};

class CMasterNode
{
public:
    CService addr;
    CTxIn vin;
    int64 lastTimeSeen;
    CPubKey pubkey;
    CPubKey pubkey2;
    std::vector<unsigned char> sig;
    int64 now;
    int enabled;
    bool unitTest;

    CMasterNode(CService newAddr, CTxIn newVin, CPubKey newPubkey, std::vector<unsigned char> newSig, int64 newNow, CPubKey newPubkey2)
    {
        addr = newAddr;
        vin = newVin;
        pubkey = newPubkey;
        pubkey2 = newPubkey2;
        sig = newSig;
        now = newNow;
        enabled = 1;
        lastTimeSeen = 0;
        unitTest = false;    
    }

    uint256 CalculateScore(int mod=1, int64 nBlockHeight=0);

    void UpdateLastSeen(int64 override=0)
    {
        if(override == 0){
            lastTimeSeen = GetTimeMicros();
        } else {
            lastTimeSeen = override;
        }
    }

    void Check();

    bool UpdatedWithin(int microSeconds)
    {
        //LogPrintf("UpdatedWithin %"PRI64u", %"PRI64u" --  %d \n", GetTimeMicros() , lastTimeSeen, (GetTimeMicros() - lastTimeSeen) < microSeconds);

        return (GetTimeMicros() - lastTimeSeen) < microSeconds;
    }

    void Disable()
    {
        lastTimeSeen = 0;
    }

    bool IsEnabled()
    {
        return enabled == 1;
    }
};


class CDarkSendEntryVin
{
public:
    bool isSigSet;
    CTxIn vin;

    CDarkSendEntryVin()
    {
        isSigSet = false;
        vin = CTxIn();
    }
};

class CDarkSendEntry
{
public:
    bool isSet;
    std::vector<CDarkSendEntryVin> sev;
    int64 amount;
    CTransaction collateral;
    std::vector<CTxOut> vout;
    CTransaction txSupporting;
    int64 addedTime;

    CDarkSendEntry()
    {
        isSet = false;
        collateral = CTransaction();
        amount = 0;
    }

    bool Add(const std::vector<CTxIn> vinIn, int64 amountIn, const CTransaction collateralIn, const std::vector<CTxOut> voutIn)
    {
        if(isSet){return false;}

        BOOST_FOREACH(const CTxIn v, vinIn) {
            CDarkSendEntryVin s = CDarkSendEntryVin();
            s.vin = v;
            sev.push_back(s);
        }
        vout = voutIn;
        amount = amountIn;
        collateral = collateralIn;
        isSet = true;
        addedTime = GetTime();
        
        return true;
    }

    bool AddSig(const CTxIn& vin)
    {
        BOOST_FOREACH(CDarkSendEntryVin& s, sev) {
            if(s.vin.prevout == vin.prevout && s.vin.nSequence == vin.nSequence){
                if(s.isSigSet){return false;}
                s.vin.scriptSig = vin.scriptSig;
                s.vin.prevPubKey = vin.prevPubKey;
                s.isSigSet = true;
                
                return true;
            }
        }

        return false;
    }

    bool IsExpired()
    {
        return (GetTime() - addedTime) > 120;// 120 seconds
    }
};

class CDarksendQueue
{
public:
    CTxIn vin;
    int64 time;
    int nDenom;

    CDarksendQueue()
    {
        nDenom = 0;
        vin = CTxIn();
        time = 0;   
    }

    IMPLEMENT_SERIALIZE
    (
        READWRITE(nDenom);
        READWRITE(vin);
        READWRITE(time);
    )

    bool GetAddress(CService &addr)
    {
        BOOST_FOREACH(CMasterNode mn, darkSendMasterNodes) {
            if(mn.vin == vin){
                addr = mn.addr;
                return true;
            }
        }
        return false;
    }

    void Relay()
    {
        LOCK(cs_vNodes);
        BOOST_FOREACH(CNode* pnode, vNodes)
            pnode->PushMessage("dsq", (*this));
    }

    bool IsExpired()
    {
        return (GetTime() - time) > 120;// 120 seconds
    }
};

class CDarkSendSigner
{
public:
    bool SetKey(std::string strSecret, std::string& errorMessage, CKey& key, CPubKey& pubkey);
    bool SignMessage(std::string strMessage, std::string& errorMessage, std::vector<unsigned char>& vchSig, CKey key);
    bool VerifyMessage(CPubKey pubkey, std::vector<unsigned char>& vchSig, std::string strMessage, std::string& errorMessage);
};

static const int64 DARKSEND_COLLATERAL = 0.025*COIN;
static const int64 DARKSEND_FEE = 0.001*COIN;

/** Used to keep track of current status of darksend pool
 */
class CDarkSendPool
{
public:
<<<<<<< HEAD
    static const int MIN_PEER_PROTO_VERSION = 70033;
=======
    static const int MIN_PEER_PROTO_VERSION = 70034;
>>>>>>> 1cc7091c

    std::vector<CDarkSendEntry> myEntries;
    std::vector<CDarkSendEntry> entries;
    CTransaction finalTransaction;

    int64 lastTimeChanged;
    int64 lastAutoDenomination;

    unsigned int state;
    unsigned int entriesCount;
    unsigned int lastEntryAccepted;
    unsigned int countEntriesAccepted;
    CScript collateralPubKey;

    std::vector<CTxIn> lockedCoins;
    
    CTxIn vinMasterNode;
    CPubKey pubkeyMasterNode;
    CPubKey pubkeyMasterNode2;

    std::string strMasterNodeSignMessage;
    std::vector<unsigned char> vchMasterNodeSignature;
     
    int isCapableMasterNode;
    uint256 masterNodeBlockHash;
    std::string masterNodeAddr;
    CService masterNodeSignAddr;
    int64 masterNodeSignatureTime;
    int masternodePortOpen;

    std::string lastMessage;
    bool completedTransaction;
    bool unitTest;
    CService submittedToMasternode;

    int sessionID;
    int64 sessionAmount; //Users must submit an amount compatible with this amount
    int sessionUsers; //N Users have said they'll join
    bool sessionFoundMasternode; //If we've found a compatible masternode
    int sessionTries;

    int lastSplitUpBlock;

    CDarkSendPool()
    {
        //LogPrintf("CDarkSendPool::INIT()\n");        
        /* DarkSend uses collateral addresses to trust parties entering the pool
            to behave themselves. If they don't it takes their money. */

        std::string strAddress = "";  
        if(!fTestNet) {
            strAddress = "Xq19GqFvajRrEdDHYRKGYjTsQfpV5jyipF";
        } else {
            strAddress = "mxE2Rp3oYpSEFdsN5TdHWhZvEHm3PJQQVm";
        }
        
        isCapableMasterNode = MASTERNODE_NOT_PROCESSED;
        masternodePortOpen = 0;
        lastSplitUpBlock = 0;
        unitTest = false;

        SetCollateralAddress(strAddress);
        SetNull();
    }

    bool SetCollateralAddress(std::string strAddress);
    void SetNull(bool clearEverything=false);

    void UnlockCoins();

    bool IsNull() const
    {   
        return (state == POOL_STATUS_ACCEPTING_ENTRIES && entries.empty() && myEntries.empty());
    }

    int GetState() const
    {
        return state;
    }

    int GetEntriesCount() const
    {
        if(fMasterNode){
            return entries.size(); 
        } else {
            return entriesCount;
        }
    }

    int GetLastEntryAccepted() const
    {
        return lastEntryAccepted;
    }

    int GetCountEntriesAccepted() const
    {
        return countEntriesAccepted;
    }

    int GetMyTransactionCount() const
    {
        return myEntries.size();
    }

    std::string GetMasterNodeAddr()
    {
        return masterNodeAddr;
    }

    void UpdateState(unsigned int newState)
    {
        if (fMasterNode && (newState == POOL_STATUS_ERROR || newState == POOL_STATUS_SUCCESS)){
            LogPrintf("CDarkSendPool::UpdateState() - Can't set state to ERROR or SUCCESS as a masternode. \n");
            return;
        }

        LogPrintf("CDarkSendPool::UpdateState() == %d | %d \n", state, newState);
        if(state != newState){
            lastTimeChanged = GetTimeMillis();
            if(fMasterNode) {
                RelayDarkSendStatus(darkSendPool.sessionID, darkSendPool.GetState(), darkSendPool.GetEntriesCount(), -1);
            }
        }
        state = newState;
    }

    bool IsCompatibleWithEntries(std::vector<CTxOut> vout);
    bool IsCompatibleWithSession(int64 nAmount);

    bool DoAutomaticDenominating(bool fDryRun=false);
    int GetCurrentMasterNode(int mod=1, int64 nBlockHeight=0);
    bool GetCurrentMasterNodeConsessus(int64 blockHeight, CScript& payee);
    void SubmitMasternodeVote(CTxIn& vinWinningMasternode, CTxIn& vinMasterNodeFrom, int64 nBlockHeight);

    int GetMasternodeByVin(CTxIn& vin);
    int GetMasternodeRank(CTxIn& vin, int mod);
    int GetMasternodeByRank(int findRank);

    void Check();
    void ChargeFees();
    void CheckTimeout();
    bool SignatureValid(const CScript& newSig, const CTxIn& newVin);
    bool IsCollateralValid(const CTransaction& txCollateral);
    bool AddEntry(const std::vector<CTxIn>& newInput, const int64& nAmount, const CTransaction& txCollateral, const std::vector<CTxOut>& newOutput, std::string& error);
    bool AddScriptSig(const CTxIn& newVin);
    bool SignaturesComplete();
    void SendMoney(const CTransaction& collateral, std::vector<CTxIn>& vin, std::vector<CTxOut>& vout, int64& fee, int64 amount);
    bool StatusUpdate(int newState, int newEntriesCount, int newAccepted, std::string& error, int newSessionID=0);

    bool SignFinalTransaction(CTransaction& finalTransactionNew, CNode* node);

    void ProcessMasternodeConnections();
    bool ConnectToBestMasterNode(int depth=0);

    bool GetMasterNodeVin(CTxIn& vin, CPubKey& pubkey, CKey& secretKey);
    void RelayDarkDeclareWinner();
    bool EnableHotColdMasterNode(CTxIn& vin, int64 sigTime, CService& addr);
    void RegisterAsMasterNode(bool stop);
    bool GetLastValidBlockHash(uint256& hash, int mod=1, int nBlockHeight=0);
    void NewBlock();
    void CompletedTransaction(bool error, std::string lastMessageNew);
    void ClearLastMessage();
    bool DoConcessusVote(int64 nBlockHeight);
    int GetInputDarksendRounds(CTxIn in, int rounds=0);
    bool SplitUpMoney(bool justCollateral=false);
    int GetDenominations(const std::vector<CTxOut>& vout);
    int GetDenominationsByAmount(int64 nAmount);
};

void ConnectToDarkSendMasterNodeWinner();

void ThreadCheckDarkSendPool();



#endif<|MERGE_RESOLUTION|>--- conflicted
+++ resolved
@@ -2628,11 +2628,7 @@
 class CDarkSendPool
 {
 public:
-<<<<<<< HEAD
-    static const int MIN_PEER_PROTO_VERSION = 70033;
-=======
     static const int MIN_PEER_PROTO_VERSION = 70034;
->>>>>>> 1cc7091c
 
     std::vector<CDarkSendEntry> myEntries;
     std::vector<CDarkSendEntry> entries;
