// Copyright (c) 2009-2010 Satoshi Nakamoto
// Copyright (c) 2009-2015 The Bitcoin Core developers
// Distributed under the MIT software license, see the accompanying
// file COPYING or http://www.opensource.org/licenses/mit-license.php.

#ifndef BITCOIN_PRIMITIVES_BLOCK_H
#define BITCOIN_PRIMITIVES_BLOCK_H

#include "primitives/transaction.h"
#include "serialize.h"
#include "uint256.h"

/** Nodes collect new transactions into a block, hash them into a hash tree,
 * and scan through nonce values to make the block's hash satisfy proof-of-work
 * requirements.  When they solve the proof-of-work, they broadcast the block
 * to everyone and the block is added to the block chain.  The first transaction
 * in the block is a special one that creates a new coin owned by the creator
 * of the block.
 */
class CBlockHeader
{
public:
    // header
<<<<<<< HEAD
    static const int32_t CURRENT_VERSION=3;
=======
    static const int32_t CURRENT_VERSION=4;
>>>>>>> 86755bc8
    int32_t nVersion;
    uint256 hashPrevBlock;
    uint256 hashMerkleRoot;
    uint32_t nTime;
    uint32_t nBits;
    uint32_t nNonce;

    CBlockHeader()
    {
        SetNull();
    }

    ADD_SERIALIZE_METHODS;

    template <typename Stream, typename Operation>
    inline void SerializationOp(Stream& s, Operation ser_action, int nType, int nVersion) {
        READWRITE(this->nVersion);
        nVersion = this->nVersion;
        READWRITE(hashPrevBlock);
        READWRITE(hashMerkleRoot);
        READWRITE(nTime);
        READWRITE(nBits);
        READWRITE(nNonce);
    }

    void SetNull()
    {
        nVersion = CBlockHeader::CURRENT_VERSION;
        hashPrevBlock.SetNull();
        hashMerkleRoot.SetNull();
        nTime = 0;
        nBits = 0;
        nNonce = 0;
    }

    bool IsNull() const
    {
        return (nBits == 0);
    }

    uint256 GetHash() const;

    int64_t GetBlockTime() const
    {
        return (int64_t)nTime;
    }
};


class CBlock : public CBlockHeader
{
public:
    // network and disk
    std::vector<CTransaction> vtx;

    // memory only
<<<<<<< HEAD
    mutable CScript payee;
    mutable std::vector<uint256> vMerkleTree;
=======
    mutable bool fChecked;
>>>>>>> 86755bc8

    CBlock()
    {
        SetNull();
    }

    CBlock(const CBlockHeader &header)
    {
        SetNull();
        *((CBlockHeader*)this) = header;
    }

    ADD_SERIALIZE_METHODS;

    template <typename Stream, typename Operation>
    inline void SerializationOp(Stream& s, Operation ser_action, int nType, int nVersion) {
        READWRITE(*(CBlockHeader*)this);
        READWRITE(vtx);
    }

    void SetNull()
    {
        CBlockHeader::SetNull();
        vtx.clear();
<<<<<<< HEAD
        vMerkleTree.clear();
        payee = CScript();
=======
        fChecked = false;
>>>>>>> 86755bc8
    }

    CBlockHeader GetBlockHeader() const
    {
        CBlockHeader block;
        block.nVersion       = nVersion;
        block.hashPrevBlock  = hashPrevBlock;
        block.hashMerkleRoot = hashMerkleRoot;
        block.nTime          = nTime;
        block.nBits          = nBits;
        block.nNonce         = nNonce;
        return block;
    }

    std::string ToString() const;
};


/** Describes a place in the block chain to another node such that if the
 * other node doesn't have the same branch, it can find a recent common trunk.
 * The further back it is, the further before the fork it may be.
 */
struct CBlockLocator
{
    std::vector<uint256> vHave;

    CBlockLocator() {}

    CBlockLocator(const std::vector<uint256>& vHaveIn)
    {
        vHave = vHaveIn;
    }

    ADD_SERIALIZE_METHODS;

    template <typename Stream, typename Operation>
    inline void SerializationOp(Stream& s, Operation ser_action, int nType, int nVersion) {
        if (!(nType & SER_GETHASH))
            READWRITE(nVersion);
        READWRITE(vHave);
    }

    void SetNull()
    {
        vHave.clear();
    }

    bool IsNull() const
    {
        return vHave.empty();
    }
};

#endif // BITCOIN_PRIMITIVES_BLOCK_H<|MERGE_RESOLUTION|>--- conflicted
+++ resolved
@@ -21,11 +21,7 @@
 {
 public:
     // header
-<<<<<<< HEAD
-    static const int32_t CURRENT_VERSION=3;
-=======
     static const int32_t CURRENT_VERSION=4;
->>>>>>> 86755bc8
     int32_t nVersion;
     uint256 hashPrevBlock;
     uint256 hashMerkleRoot;
@@ -82,12 +78,8 @@
     std::vector<CTransaction> vtx;
 
     // memory only
-<<<<<<< HEAD
     mutable CScript payee;
-    mutable std::vector<uint256> vMerkleTree;
-=======
     mutable bool fChecked;
->>>>>>> 86755bc8
 
     CBlock()
     {
@@ -112,12 +104,8 @@
     {
         CBlockHeader::SetNull();
         vtx.clear();
-<<<<<<< HEAD
-        vMerkleTree.clear();
         payee = CScript();
-=======
         fChecked = false;
->>>>>>> 86755bc8
     }
 
     CBlockHeader GetBlockHeader() const
