--- conflicted
+++ resolved
@@ -1,11 +1,6 @@
-<<<<<<< HEAD
-// Copyright (c) 2011-2014 The Bitcoin developers
-// Copyright (c) 2014-2015 The Dash developers
-// Distributed under the MIT/X11 software license, see the accompanying
-=======
 // Copyright (c) 2011-2015 The Bitcoin Core developers
+// Copyright (c) 2014-2016 The Dash Core developers
 // Distributed under the MIT software license, see the accompanying
->>>>>>> 86755bc8
 // file COPYING or http://www.opensource.org/licenses/mit-license.php.
 
 #include "clientmodel.h"
@@ -39,15 +34,9 @@
     QObject(parent),
     optionsModel(optionsModel),
     peerTableModel(0),
-<<<<<<< HEAD
-    cachedNumBlocks(0),
     cachedMasternodeCountString(""),
-    cachedReindexing(0), cachedImporting(0),
-    numBlocksAtStartup(-1), pollTimer(0)
-=======
     banTableModel(0),
     pollTimer(0)
->>>>>>> 86755bc8
 {
     peerTableModel = new PeerTableModel(this);
     banTableModel = new BanTableModel(this);
@@ -122,34 +111,8 @@
 
 size_t ClientModel::getMempoolDynamicUsage() const
 {
-<<<<<<< HEAD
-    // Get required lock upfront. This avoids the GUI from getting stuck on
-    // periodical polls if the core is holding the locks for a longer time -
-    // for example, during a wallet rescan.
-    TRY_LOCK(cs_main, lockMain);
-    if(!lockMain)
-        return;
-    // Some quantities (such as number of blocks) change so fast that we don't want to be notified for each change.
-    // Periodically check and update with a timer.
-    int newNumBlocks = getNumBlocks();
-
-    static int prevAttempt = -1;
-    static int prevAssets = -1;
-
-    // check for changed number of blocks we have, number of blocks peers claim to have, reindexing state and importing state
-    if (cachedNumBlocks != newNumBlocks ||
-        cachedReindexing != fReindex || cachedImporting != fImporting ||
-            masternodeSync.RequestedMasternodeAttempt != prevAttempt || masternodeSync.RequestedMasternodeAssets != prevAssets)
-    {
-        cachedNumBlocks = newNumBlocks;
-        cachedReindexing = fReindex;
-        cachedImporting = fImporting;
-        prevAttempt = masternodeSync.RequestedMasternodeAttempt;
-        prevAssets = masternodeSync.RequestedMasternodeAssets;
-=======
     return mempool.DynamicMemoryUsage();
 }
->>>>>>> 86755bc8
 
 double ClientModel::getVerificationProgress(const CBlockIndex *tipIn) const
 {
@@ -168,6 +131,7 @@
     // the following calls will aquire the required lock
     Q_EMIT mempoolSizeChanged(getMempoolSize(), getMempoolDynamicUsage());
     Q_EMIT bytesChanged(getTotalBytesRecv(), getTotalBytesSent());
+// TODO:             masternodeSync.RequestedMasternodeAttempt != prevAttempt || masternodeSync.RequestedMasternodeAssets != prevAssets)
 }
 
 void ClientModel::updateMnTimer()
@@ -175,7 +139,7 @@
     // Get required lock upfront. This avoids the GUI from getting stuck on
     // periodical polls if the core is holding the locks for a longer time -
     // for example, during a wallet rescan.
-    TRY_LOCK(cs_main, lockMain);
+    TRY_LOCK(cs_main, lockMain); // TODO: refactor the same way as ClientModel::updateTimer()
     if(!lockMain)
         return;
     QString newMasternodeCountString = getMasternodeCountString();
@@ -184,7 +148,7 @@
     {
         cachedMasternodeCountString = newMasternodeCountString;
 
-        emit strMasternodesChanged(cachedMasternodeCountString);
+        Q_EMIT strMasternodesChanged(cachedMasternodeCountString);
     }
 }
 
