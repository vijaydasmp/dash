<?xml version="1.0" encoding="utf-8"?>
<!DOCTYPE TS>
<TS version="2.0" language="de">
<defaultcodec>UTF-8</defaultcodec>
<context>
    <name>AboutDialog</name>
    <message>
        <location filename="../forms/aboutdialog.ui" line="14"/>
        <source>About Bitcoin</source>
        <translation>Über Bitcoin</translation>
    </message>
    <message>
        <location filename="../forms/aboutdialog.ui" line="53"/>
        <source>&lt;b&gt;Bitcoin&lt;/b&gt; version</source>
        <translation>&lt;b&gt;Bitcoin&lt;/b&gt; Version</translation>
    </message>
    <message>
        <location filename="../forms/aboutdialog.ui" line="85"/>
        <source>Copyright © 2009-2012 Bitcoin Developers

This is experimental software.

Distributed under the MIT/X11 software license, see the accompanying file license.txt or http://www.opensource.org/licenses/mit-license.php.

This product includes software developed by the OpenSSL Project for use in the OpenSSL Toolkit (http://www.openssl.org/) and cryptographic software written by Eric Young (eay@cryptsoft.com) and UPnP software written by Thomas Bernard.</source>
        <translation>Copyright © 2009-2012 Bitcoin Entwickler

Dies ist experimentelle Software.

Veröffentlicht unter der MIT/X11 Software-Lizenz, siehe beiligende Datei license.txt oder http://www.opensource.org/licenses/mit-license.php.

Dieses Produkt enthält Software, die vom OpenSSL Projekt zur Verwendung im OpenSSL Toolkit (http://www.openssl.org/) entwickelt wurde, sowie kryptographische Software geschrieben von Eric Young (eay@cryptsoft.com) und UPnP Software geschrieben von Thomas Bernard.</translation>
    </message>
</context>
<context>
    <name>AddressBookPage</name>
    <message>
        <location filename="../forms/addressbookpage.ui" line="14"/>
        <source>Address Book</source>
        <translation>Adressbuch</translation>
    </message>
    <message>
        <location filename="../forms/addressbookpage.ui" line="20"/>
        <source>These are your Bitcoin addresses for receiving payments.  You may want to give a different one to each sender so you can keep track of who is paying you.</source>
        <translation type="unfinished">Dies sind Ihre Bitcoin-Adressen zum Empfangen von Zahlungen. Es steht Ihnen frei, jedem Absender eine Andere mitzuteilen, um einen besseren Überblick über eingehende Zahlungen zu erhalten.</translation>
    </message>
    <message>
        <location filename="../forms/addressbookpage.ui" line="33"/>
        <source>Double-click to edit address or label</source>
        <translation>Doppelklicken, um die Adresse oder die Bezeichnung zu bearbeiten</translation>
    </message>
    <message>
        <location filename="../forms/addressbookpage.ui" line="57"/>
        <source>Create a new address</source>
        <translation>Eine neue Adresse erstellen</translation>
    </message>
    <message>
        <location filename="../forms/addressbookpage.ui" line="60"/>
        <source>&amp;New Address...</source>
        <translation>&amp;Neue Adresse</translation>
    </message>
    <message>
        <location filename="../forms/addressbookpage.ui" line="71"/>
        <source>Copy the currently selected address to the system clipboard</source>
        <translation>Ausgewählte Adresse in die Zwischenablage kopieren</translation>
    </message>
    <message>
        <location filename="../forms/addressbookpage.ui" line="74"/>
        <source>&amp;Copy to Clipboard</source>
        <translation>In die Zwischenablage &amp;kopieren</translation>
    </message>
    <message>
        <location filename="../forms/addressbookpage.ui" line="110"/>
        <source>Delete the currently selected address from the list. Only sending addresses can be deleted.</source>
        <translation>Die ausgewählte Adresse aus der Liste entfernen. Sie können nur Zahlungsadressen entfernen.</translation>
    </message>
    <message>
        <location filename="../forms/addressbookpage.ui" line="113"/>
        <source>&amp;Delete</source>
        <translation>&amp;Löschen</translation>
    </message>
    <message>
<<<<<<< HEAD
        <location filename="../forms/addressbookpage.ui" line="99"/>
        <source>&amp;Sign Message</source>
        <translation>Nachricht &amp;signieren</translation>
    </message>
    <message>
        <location filename="../forms/addressbookpage.ui" line="85"/>
        <source>Show &amp;QR Code</source>
        <translation>&amp;QR-Code anzeigen</translation>
    </message>
    <message>
        <location filename="../forms/addressbookpage.ui" line="96"/>
        <source>Sign a message to prove you own this address</source>
        <translation>Eine Nachricht signieren, um den Besitz einer Adresse zu beweisen</translation>
    </message>
    <message>
        <location filename="../addressbookpage.cpp" line="61"/>
        <source>Copy address</source>
        <translation>Adresse kopieren</translation>
    </message>
    <message>
        <location filename="../addressbookpage.cpp" line="62"/>
        <source>Copy label</source>
        <translation>Bezeichnung kopieren</translation>
    </message>
    <message>
        <location filename="../addressbookpage.cpp" line="63"/>
        <source>Edit</source>
        <translation>Bearbeiten</translation>
    </message>
    <message>
        <location filename="../addressbookpage.cpp" line="64"/>
        <source>Delete</source>
        <translation>Löschen</translation>
    </message>
    <message>
        <location filename="../addressbookpage.cpp" line="278"/>
        <source>Export Address Book Data</source>
        <translation>Adressbuch exportieren</translation>
    </message>
    <message>
        <location filename="../addressbookpage.cpp" line="279"/>
=======
        <location filename="../addressbookpage.cpp" line="209"/>
>>>>>>> fc1cd74b
        <source>Comma separated file (*.csv)</source>
        <translation>Kommagetrennte Datei (*.csv)</translation>
    </message>
    <message>
<<<<<<< HEAD
        <location filename="../addressbookpage.cpp" line="292"/>
=======
        <location filename="../addressbookpage.cpp" line="222"/>
        <source>Error exporting</source>
        <translation>Fehler beim Exportieren</translation>
    </message>
    <message>
        <location filename="../addressbookpage.cpp" line="208"/>
        <source>Export Address Book Data</source>
        <translation>Adressbuch exportieren</translation>
    </message>
    <message>
        <location filename="../addressbookpage.cpp" line="222"/>
>>>>>>> fc1cd74b
        <source>Could not write to file %1.</source>
        <translation>Konnte nicht in Datei %1 schreiben.</translation>
    </message>
    <message>
        <location filename="../addressbookpage.cpp" line="292"/>
        <source>Error exporting</source>
        <translation>Fehler beim Exportieren</translation>
    </message>
</context>
<context>
    <name>AddressTableModel</name>
    <message>
        <location filename="../addresstablemodel.cpp" line="114"/>
        <source>(no label)</source>
        <translation>(keine Bezeichnung)</translation>
    </message>
    <message>
        <location filename="../addresstablemodel.cpp" line="78"/>
        <source>Label</source>
        <translation>Bezeichnung</translation>
    </message>
    <message>
        <location filename="../addresstablemodel.cpp" line="78"/>
        <source>Address</source>
        <translation>Adresse</translation>
    </message>
</context>
<context>
    <name>AskPassphraseDialog</name>
    <message>
<<<<<<< HEAD
        <location filename="../forms/askpassphrasedialog.ui" line="47"/>
        <source>Enter passphrase</source>
        <translation>Passphrase eingeben</translation>
    </message>
    <message>
        <location filename="../askpassphrasedialog.cpp" line="43"/>
        <source>Unlock wallet</source>
        <translation>Brieftasche entsperren</translation>
    </message>
    <message>
=======
>>>>>>> fc1cd74b
        <location filename="../forms/askpassphrasedialog.ui" line="61"/>
        <source>New passphrase</source>
        <translation>Neue Passphrase</translation>
    </message>
    <message>
<<<<<<< HEAD
        <location filename="../askpassphrasedialog.cpp" line="54"/>
        <source>Change passphrase</source>
        <translation>Passphrase ändern</translation>
    </message>
    <message>
        <location filename="../forms/askpassphrasedialog.ui" line="75"/>
        <source>Repeat new passphrase</source>
        <translation>Neue Passphrase wiederholen</translation>
    </message>
    <message>
        <location filename="../askpassphrasedialog.cpp" line="34"/>
        <source>Enter the new passphrase to the wallet.&lt;br/&gt;Please use a passphrase of &lt;b&gt;10 or more random characters&lt;/b&gt;, or &lt;b&gt;eight or more words&lt;/b&gt;.</source>
        <translation>Geben Sie die neue Passphrase für die Brieftasche ein.&lt;br&gt;Bitte benutzen Sie eine Passphrase bestehend aus &lt;b&gt;10 oder mehr zufälligen Zeichen&lt;/b&gt; oder &lt;b&gt;8 oder mehr Wörtern&lt;/b&gt;.</translation>
=======
        <location filename="../forms/askpassphrasedialog.ui" line="26"/>
        <source>Dialog</source>
        <translation>Dialog</translation>
    </message>
    <message>
        <location filename="../forms/askpassphrasedialog.ui" line="47"/>
        <source>Enter passphrase</source>
        <translation>Passphrase eingeben</translation>
>>>>>>> fc1cd74b
    </message>
    <message>
        <location filename="../forms/askpassphrasedialog.ui" line="94"/>
        <source>TextLabel</source>
        <translation>Textbezeichnung</translation>
    </message>
    <message>
        <location filename="../askpassphrasedialog.cpp" line="35"/>
        <source>Encrypt wallet</source>
        <translation>Brieftasche verschlüsseln</translation>
    </message>
    <message>
<<<<<<< HEAD
        <location filename="../forms/askpassphrasedialog.ui" line="26"/>
        <source>Dialog</source>
        <translation>Dialog</translation>
=======
        <location filename="../askpassphrasedialog.cpp" line="161"/>
        <source>Wallet passphrase was successfully changed.</source>
        <translation>Die Passphrase der Brieftasche wurde erfolgreich geändert.</translation>
    </message>
    <message>
        <location filename="../forms/askpassphrasedialog.ui" line="75"/>
        <source>Repeat new passphrase</source>
        <translation>Neue Passphrase wiederholen</translation>
    </message>
    <message>
        <location filename="../askpassphrasedialog.cpp" line="43"/>
        <source>Unlock wallet</source>
        <translation>Brieftasche entsperren</translation>
    </message>
    <message>
        <location filename="../askpassphrasedialog.cpp" line="46"/>
        <source>This operation needs your wallet passphrase to decrypt the wallet.</source>
        <translation>Dieser Vorgang benötigt Ihre Passphrase um die Brieftasche zu entschlüsseln.</translation>
    </message>
    <message>
        <location filename="../askpassphrasedialog.cpp" line="51"/>
        <source>Decrypt wallet</source>
        <translation>Brieftasche entschlüsseln</translation>
>>>>>>> fc1cd74b
    </message>
    <message>
        <location filename="../askpassphrasedialog.cpp" line="111"/>
        <location filename="../askpassphrasedialog.cpp" line="160"/>
        <source>Wallet encrypted</source>
        <translation>Brieftasche verschlüsselt</translation>
    </message>
    <message>
        <location filename="../askpassphrasedialog.cpp" line="55"/>
        <source>Enter the old and new passphrase to the wallet.</source>
        <translation>Geben Sie die alte und die neue Passphrase der Brieftasche ein.</translation>
    </message>
    <message>
<<<<<<< HEAD
        <location filename="../askpassphrasedialog.cpp" line="101"/>
        <source>Confirm wallet encryption</source>
        <translation>Verschlüsselung der Brieftasche bestätigen</translation>
    </message>
    <message>
=======
>>>>>>> fc1cd74b
        <location filename="../askpassphrasedialog.cpp" line="117"/>
        <location filename="../askpassphrasedialog.cpp" line="124"/>
        <location filename="../askpassphrasedialog.cpp" line="166"/>
        <location filename="../askpassphrasedialog.cpp" line="172"/>
        <source>Wallet encryption failed</source>
        <translation>Verschlüsselung der Brieftasche fehlgeschlagen</translation>
    </message>
    <message>
        <location filename="../askpassphrasedialog.cpp" line="118"/>
        <source>Wallet encryption failed due to an internal error. Your wallet was not encrypted.</source>
        <translation>Die Verschlüsselung der Brieftasche ist aufgrund eines internen Fehlers fehlgeschlagen. Ihre Brieftasche wurde nicht verschlüsselt.</translation>
    </message>
    <message>
<<<<<<< HEAD
        <location filename="../askpassphrasedialog.cpp" line="137"/>
        <location filename="../askpassphrasedialog.cpp" line="148"/>
        <location filename="../askpassphrasedialog.cpp" line="167"/>
        <source>The passphrase entered for the wallet decryption was incorrect.</source>
        <translation>Die eingegebene Passphrase zum Entschlüsseln der Brieftasche war nicht korrekt.</translation>
=======
        <location filename="../askpassphrasedialog.cpp" line="111"/>
        <location filename="../askpassphrasedialog.cpp" line="160"/>
        <source>Wallet encrypted</source>
        <translation>Brieftasche verschlüsselt</translation>
>>>>>>> fc1cd74b
    </message>
    <message>
        <location filename="../askpassphrasedialog.cpp" line="38"/>
        <source>This operation needs your wallet passphrase to unlock the wallet.</source>
        <translation>Dieser Vorgang benötigt Ihre Passphrase um die Brieftasche zu entsperren.</translation>
    </message>
    <message>
<<<<<<< HEAD
        <location filename="../askpassphrasedialog.cpp" line="46"/>
        <source>This operation needs your wallet passphrase to decrypt the wallet.</source>
        <translation>Dieser Vorgang benötigt Ihre Passphrase um die Brieftasche zu entschlüsseln.</translation>
    </message>
    <message>
        <location filename="../askpassphrasedialog.cpp" line="51"/>
        <source>Decrypt wallet</source>
        <translation>Brieftasche entschlüsseln</translation>
    </message>
    <message>
        <location filename="../askpassphrasedialog.cpp" line="102"/>
        <source>WARNING: If you encrypt your wallet and lose your passphrase, you will &lt;b&gt;LOSE ALL OF YOUR BITCOINS&lt;/b&gt;!
Are you sure you wish to encrypt your wallet?</source>
        <translation>WARNUNG: Wenn Sie Ihre Brieftasche verschlüsseln und Ihre Passphrase verlieren, werden Sie &lt;b&gt;ALLE IHRE BITCOINS VERLIEREN&lt;/b&gt;!&lt;br&gt;&lt;br&gt;Sind Sie sich sicher, dass Sie Ihre Brieftasche verschlüsseln möchten?</translation>
    </message>
    <message>
=======
>>>>>>> fc1cd74b
        <location filename="../askpassphrasedialog.cpp" line="112"/>
        <source>Bitcoin will close now to finish the encryption process. Remember that encrypting your wallet cannot fully protect your bitcoins from being stolen by malware infecting your computer.</source>
        <translation>Bitcoin wird jetzt beendet, um den Verschlüsselungsprozess abzuschließen. Bitte beachten Sie, dass die Verschlüsselung Ihrer Brieftasche nicht vollständig vor Diebstahl Ihrer Bitcoins durch Schadsoftware schützt, die Ihren Computer befällt.</translation>
    </message>
    <message>
        <location filename="../askpassphrasedialog.cpp" line="125"/>
        <location filename="../askpassphrasedialog.cpp" line="173"/>
        <source>The supplied passphrases do not match.</source>
        <translation>Die eingegebenen Passphrasen stimmen nicht überein.</translation>
    </message>
    <message>
<<<<<<< HEAD
        <location filename="../askpassphrasedialog.cpp" line="136"/>
        <source>Wallet unlock failed</source>
        <translation>Entsperrung der Brieftasche fehlgeschlagen</translation>
=======
        <location filename="../askpassphrasedialog.cpp" line="137"/>
        <location filename="../askpassphrasedialog.cpp" line="148"/>
        <location filename="../askpassphrasedialog.cpp" line="167"/>
        <source>The passphrase entered for the wallet decryption was incorrect.</source>
        <translation>Die eingegebene Passphrase zum Entschlüsseln der Brieftasche war nicht korrekt.</translation>
>>>>>>> fc1cd74b
    </message>
    <message>
        <location filename="../askpassphrasedialog.cpp" line="147"/>
        <source>Wallet decryption failed</source>
        <translation>Entschlüsselung der Brieftasche fehlgeschlagen</translation>
    </message>
    <message>
<<<<<<< HEAD
        <location filename="../askpassphrasedialog.cpp" line="161"/>
        <source>Wallet passphrase was successfully changed.</source>
        <translation>Die Passphrase der Brieftasche wurde erfolgreich geändert.</translation>
    </message>
    <message>
=======
>>>>>>> fc1cd74b
        <location filename="../askpassphrasedialog.cpp" line="208"/>
        <location filename="../askpassphrasedialog.cpp" line="232"/>
        <source>Warning: The Caps Lock key is on.</source>
        <translation>Warnung: Die Feststelltaste ist aktiviert.</translation>
<<<<<<< HEAD
    </message>
=======
    </message>
    <message>
        <location filename="../askpassphrasedialog.cpp" line="102"/>
        <source>WARNING: If you encrypt your wallet and lose your passphrase, you will &lt;b&gt;LOSE ALL OF YOUR BITCOINS&lt;/b&gt;!
Are you sure you wish to encrypt your wallet?</source>
        <translation>WARNUNG: Wenn Sie Ihre Brieftasche verschlüsseln und Ihre Passphrase verlieren, werden Sie &lt;b&gt;ALLE IHRE BITCOINS VERLIEREN&lt;/b&gt;!&lt;br&gt;&lt;br&gt;Sind Sie sich sicher, dass Sie Ihre Brieftasche verschlüsseln möchten?</translation>
    </message>
    <message>
        <location filename="../askpassphrasedialog.cpp" line="34"/>
        <source>Enter the new passphrase to the wallet.&lt;br/&gt;Please use a passphrase of &lt;b&gt;10 or more random characters&lt;/b&gt;, or &lt;b&gt;eight or more words&lt;/b&gt;.</source>
        <translation>Geben Sie die neue Passphrase für die Brieftasche ein.&lt;br&gt;Bitte benutzen Sie eine Passphrase bestehend aus &lt;b&gt;10 oder mehr zufälligen Zeichen&lt;/b&gt; oder &lt;b&gt;8 oder mehr Wörtern&lt;/b&gt;.</translation>
    </message>
    <message>
        <location filename="../askpassphrasedialog.cpp" line="101"/>
        <source>Confirm wallet encryption</source>
        <translation>Verschlüsselung der Brieftasche bestätigen</translation>
    </message>
    <message>
        <location filename="../askpassphrasedialog.cpp" line="136"/>
        <source>Wallet unlock failed</source>
        <translation>Entsperrung der Brieftasche fehlgeschlagen</translation>
    </message>
>>>>>>> fc1cd74b
</context>
<context>
    <name>BitcoinGUI</name>
    <message>
<<<<<<< HEAD
        <location filename="../bitcoingui.cpp" line="187"/>
=======
        <location filename="../bitcoingui.cpp" line="180"/>
>>>>>>> fc1cd74b
        <source>&amp;Overview</source>
        <translation>&amp;Übersicht</translation>
    </message>
    <message>
<<<<<<< HEAD
        <location filename="../bitcoingui.cpp" line="188"/>
        <source>Show general overview of wallet</source>
        <translation>Allgemeine Übersicht der Brieftasche anzeigen</translation>
    </message>
    <message>
        <location filename="../bitcoingui.cpp" line="193"/>
=======
        <location filename="../bitcoingui.cpp" line="186"/>
>>>>>>> fc1cd74b
        <source>&amp;Transactions</source>
        <translation>&amp;Transaktionen</translation>
    </message>
    <message>
<<<<<<< HEAD
        <location filename="../bitcoingui.cpp" line="211"/>
        <source>&amp;Send coins</source>
        <translation>Bitcoins &amp;überweisen</translation>
    </message>
    <message>
        <location filename="../bitcoingui.cpp" line="260"/>
=======
        <location filename="../bitcoingui.cpp" line="242"/>
>>>>>>> fc1cd74b
        <source>Change the passphrase used for wallet encryption</source>
        <translation>Ändert die Passphrase, die für die Verschlüsselung der Brieftasche benutzt wird</translation>
    </message>
    <message>
<<<<<<< HEAD
        <location filename="../bitcoingui.cpp" line="73"/>
=======
        <location filename="../bitcoingui.cpp" line="228"/>
        <source>About &amp;Qt</source>
        <translation>Über &amp;Qt</translation>
    </message>
    <message>
        <location filename="../bitcoingui.cpp" line="205"/>
        <source>Send coins to a bitcoin address</source>
        <translation>Bitcoins an eine Bitcoin-Adresse überweisen</translation>
    </message>
    <message>
        <location filename="../bitcoingui.cpp" line="221"/>
        <source>E&amp;xit</source>
        <translation>&amp;Beenden</translation>
    </message>
    <message>
        <location filename="../bitcoingui.cpp" line="241"/>
        <source>&amp;Change Passphrase</source>
        <translation>Passphrase &amp;ändern...</translation>
    </message>
    <message>
        <location filename="../bitcoingui.cpp" line="588"/>
        <source>Sending...</source>
        <translation>Transaktionsgebühr bestätigen</translation>
    </message>
    <message>
        <location filename="../bitcoingui.cpp" line="70"/>
>>>>>>> fc1cd74b
        <source>Bitcoin Wallet</source>
        <translation>Bitcoin-Brieftasche</translation>
    </message>
    <message>
        <location filename="../bitcoingui.cpp" line="245"/>
        <source>Show information about Qt</source>
        <translation>Informationen über Qt anzeigen</translation>
    </message>
    <message>
        <location filename="../bitcoingui.cpp" line="259"/>
        <source>&amp;Change Passphrase</source>
        <translation>Passphrase &amp;ändern...</translation>
    </message>
    <message>
<<<<<<< HEAD
        <location filename="../bitcoingui.cpp" line="621"/>
        <source>Sending...</source>
        <translation>Transaktionsgebühr bestätigen</translation>
    </message>
    <message>
        <location filename="../bitcoingui.cpp" line="146"/>
        <location filename="../bitcoingui.cpp" line="478"/>
        <source>Synchronizing with network...</source>
        <translation>Synchronisiere mit Netzwerk...</translation>
    </message>
    <message>
        <location filename="../bitcoingui.cpp" line="149"/>
        <source>Block chain synchronization in progress</source>
        <translation>Synchronisation der Blockkette wird durchgeführt</translation>
    </message>
    <message>
        <location filename="../bitcoingui.cpp" line="194"/>
=======
        <location filename="../bitcoingui.cpp" line="181"/>
        <source>Show general overview of wallet</source>
        <translation>Allgemeine Übersicht der Brieftasche anzeigen</translation>
    </message>
    <message>
        <location filename="../bitcoingui.cpp" line="187"/>
>>>>>>> fc1cd74b
        <source>Browse transaction history</source>
        <translation>Transaktionsverlauf durchsehen</translation>
    </message>
    <message>
        <location filename="../bitcoingui.cpp" line="199"/>
<<<<<<< HEAD
        <source>&amp;Address Book</source>
        <translation>&amp;Adressbuch</translation>
    </message>
    <message>
        <location filename="../bitcoingui.cpp" line="200"/>
        <source>Edit the list of stored addresses and labels</source>
        <translation>Liste der gespeicherten Zahlungsadressen und Bezeichnungen bearbeiten</translation>
    </message>
    <message>
        <location filename="../bitcoingui.cpp" line="205"/>
        <source>&amp;Receive coins</source>
        <translation>Bitcoins &amp;empfangen</translation>
    </message>
    <message>
        <location filename="../bitcoingui.cpp" line="206"/>
=======
>>>>>>> fc1cd74b
        <source>Show the list of addresses for receiving payments</source>
        <translation>Liste der Empfangsadressen anzeigen</translation>
    </message>
    <message>
<<<<<<< HEAD
        <location filename="../bitcoingui.cpp" line="218"/>
        <source>Prove you control an address</source>
        <translation>Beweisen Sie die Kontrolle einer Adresse</translation>
    </message>
    <message>
        <location filename="../bitcoingui.cpp" line="237"/>
        <source>E&amp;xit</source>
        <translation>&amp;Beenden</translation>
    </message>
    <message>
        <location filename="../bitcoingui.cpp" line="238"/>
        <source>Quit application</source>
        <translation>Anwendung beenden</translation>
    </message>
    <message>
        <location filename="../bitcoingui.cpp" line="241"/>
        <source>&amp;About %1</source>
        <translation>&amp;Über %1</translation>
=======
        <location filename="../bitcoingui.cpp" line="204"/>
        <source>&amp;Send coins</source>
        <translation>Bitcoins &amp;überweisen</translation>
    </message>
    <message>
        <location filename="../bitcoingui.cpp" line="193"/>
        <source>Edit the list of stored addresses and labels</source>
        <translation>Liste der gespeicherten Zahlungsadressen und Bezeichnungen bearbeiten</translation>
    </message>
    <message>
        <location filename="../bitcoingui.cpp" line="198"/>
        <source>&amp;Receive coins</source>
        <translation>Bitcoins &amp;empfangen</translation>
    </message>
    <message>
        <location filename="../bitcoingui.cpp" line="229"/>
        <source>Show information about Qt</source>
        <translation>Informationen über Qt anzeigen</translation>
>>>>>>> fc1cd74b
    </message>
    <message>
        <location filename="../bitcoingui.cpp" line="247"/>
        <source>&amp;Options...</source>
        <translation>&amp;Erweiterte Einstellungen...</translation>
    </message>
    <message>
<<<<<<< HEAD
        <location filename="../bitcoingui.cpp" line="242"/>
        <source>Show information about Bitcoin</source>
        <translation>Informationen über Bitcoin anzeigen</translation>
    </message>
    <message>
        <location filename="../bitcoingui.cpp" line="244"/>
        <source>About &amp;Qt</source>
        <translation>Über &amp;Qt</translation>
    </message>
    <message>
        <location filename="../bitcoingui.cpp" line="251"/>
        <source>Show the Bitcoin window</source>
        <translation>Bitcoin-Fenster anzeigen</translation>
    </message>
    <message>
        <location filename="../bitcoingui.cpp" line="252"/>
        <source>&amp;Export...</source>
        <translation>&amp;Exportieren...</translation>
    </message>
    <message>
        <location filename="../bitcoingui.cpp" line="253"/>
        <source>Export the data in the current tab to a file</source>
        <translation>Daten der aktuellen Ansicht in eine Datei exportieren</translation>
=======
        <location filename="../bitcoingui.cpp" line="236"/>
        <source>&amp;Export...</source>
        <translation>&amp;Exportieren...</translation>
>>>>>>> fc1cd74b
    </message>
    <message>
        <location filename="../bitcoingui.cpp" line="254"/>
        <source>&amp;Encrypt Wallet</source>
        <translation>Brieftasche &amp;verschlüsseln...</translation>
    </message>
    <message>
        <location filename="../bitcoingui.cpp" line="255"/>
        <source>Encrypt or decrypt wallet</source>
        <translation>Brieftasche ent- oder verschlüsseln</translation>
    </message>
    <message>
<<<<<<< HEAD
        <location filename="../bitcoingui.cpp" line="298"/>
        <source>&amp;Help</source>
        <translation>&amp;Hilfe</translation>
    </message>
    <message>
        <location filename="../bitcoingui.cpp" line="258"/>
        <source>Backup wallet to another location</source>
        <translation>Eine Sicherungskopie der Brieftasche erstellen und abspeichern</translation>
    </message>
    <message>
        <location filename="../bitcoingui.cpp" line="305"/>
        <source>Tabs toolbar</source>
        <translation>Registerkarten-Leiste</translation>
    </message>
    <message>
        <location filename="../bitcoingui.cpp" line="283"/>
        <source>&amp;File</source>
        <translation>&amp;Datei</translation>
=======
        <location filename="../bitcoingui.cpp" line="301"/>
        <source>[testnet]</source>
        <translation>[Testnetz]</translation>
>>>>>>> fc1cd74b
    </message>
    <message>
        <location filename="../bitcoingui.cpp" line="316"/>
        <source>Actions toolbar</source>
        <translation>Aktionen-Werkzeugleiste</translation>
<<<<<<< HEAD
=======
    </message>
    <message>
        <location filename="../bitcoingui.cpp" line="192"/>
        <source>&amp;Address Book</source>
        <translation>&amp;Adressbuch</translation>
    </message>
    <message>
        <location filename="../bitcoingui.cpp" line="225"/>
        <source>&amp;About %1</source>
        <translation>&amp;Über %1</translation>
    </message>
    <message>
        <location filename="../bitcoingui.cpp" line="234"/>
        <source>Open &amp;Bitcoin</source>
        <translation>&amp;Bitcoin öffnen</translation>
    </message>
    <message>
        <location filename="../bitcoingui.cpp" line="235"/>
        <source>Show the Bitcoin window</source>
        <translation>Bitcoin-Fenster anzeigen</translation>
    </message>
    <message>
        <location filename="../bitcoingui.cpp" line="237"/>
        <source>Export the current view to a file</source>
        <translation>Aktuelle Ansicht in eine Datei exportieren</translation>
>>>>>>> fc1cd74b
    </message>
    <message numerus="yes">
        <location filename="../bitcoingui.cpp" line="463"/>
        <source>%n active connection(s) to Bitcoin network</source>
        <translation>
            <numerusform>%n aktive Verbindung zum Bitcoin-Netzwerk</numerusform>
            <numerusform>%n aktive Verbindungen zum Bitcoin-Netzwerk</numerusform>
        </translation>
    </message>
    <message>
<<<<<<< HEAD
        <location filename="../bitcoingui.cpp" line="501"/>
=======
        <location filename="../bitcoingui.cpp" line="468"/>
>>>>>>> fc1cd74b
        <source>Downloaded %1 blocks of transaction history.</source>
        <translation>%1 Blöcke des Transaktionsverlaufs heruntergeladen.</translation>
    </message>
    <message numerus="yes">
        <location filename="../bitcoingui.cpp" line="516"/>
        <source>%n second(s) ago</source>
        <translation>
            <numerusform>vor %n Sekunde</numerusform>
            <numerusform>vor %n Sekunden</numerusform>
        </translation>
    </message>
    <message numerus="yes">
        <location filename="../bitcoingui.cpp" line="520"/>
        <source>%n minute(s) ago</source>
        <translation>
            <numerusform>vor %n Minute</numerusform>
            <numerusform>vor %n Minuten</numerusform>
        </translation>
    </message>
    <message numerus="yes">
        <location filename="../bitcoingui.cpp" line="524"/>
        <source>%n hour(s) ago</source>
        <translation>
            <numerusform>vor %n Stunde</numerusform>
            <numerusform>vor %n Stunden</numerusform>
        </translation>
    </message>
    <message numerus="yes">
        <location filename="../bitcoingui.cpp" line="528"/>
        <source>%n day(s) ago</source>
        <translation>
            <numerusform>vor %n Tag</numerusform>
            <numerusform>vor %n Tagen</numerusform>
        </translation>
    </message>
    <message>
        <location filename="../bitcoingui.cpp" line="212"/>
        <source>Send coins to a bitcoin address</source>
        <translation>Bitcoins an eine Bitcoin-Adresse überweisen</translation>
    </message>
    <message>
        <location filename="../bitcoingui.cpp" line="217"/>
        <source>Sign &amp;message</source>
        <translation>&amp;Nachricht signieren...</translation>
    </message>
    <message>
        <location filename="../bitcoingui.cpp" line="534"/>
        <source>Up to date</source>
        <translation>Auf aktuellem Stand</translation>
    </message>
    <message>
        <location filename="../bitcoingui.cpp" line="539"/>
        <source>Catching up...</source>
        <translation>Hole auf...</translation>
    </message>
    <message>
        <location filename="../bitcoingui.cpp" line="547"/>
        <source>Last received block was generated %1.</source>
        <translation>Der letzte empfangene Block wurde %1 generiert.</translation>
    </message>
    <message>
<<<<<<< HEAD
        <location filename="../bitcoingui.cpp" line="616"/>
=======
        <location filename="../bitcoingui.cpp" line="222"/>
        <source>Quit application</source>
        <translation>Anwendung beenden</translation>
    </message>
    <message>
        <location filename="../bitcoingui.cpp" line="583"/>
>>>>>>> fc1cd74b
        <source>This transaction is over the size limit.  You can still send it for a fee of %1, which goes to the nodes that process your transaction and helps to support the network.  Do you want to pay the fee?</source>
        <translation>Die Transaktion übersteigt das Größenlimit. Sie können sie trotzdem senden, wenn Sie eine zusätzliche Transaktionsgebühr in Höhe von %1 zahlen. Diese wird an die Knoten verteilt, die Ihre Transaktion bearbeiten und unterstützt damit das Bitcoin-Netzwerk.&lt;br&gt;&lt;br&gt;Möchten Sie die Gebühr bezahlen?</translation>
    </message>
    <message>
<<<<<<< HEAD
        <location filename="../bitcoingui.cpp" line="648"/>
=======
        <location filename="../bitcoingui.cpp" line="226"/>
        <source>Show information about Bitcoin</source>
        <translation>Informationen über Bitcoin anzeigen</translation>
    </message>
    <message>
        <location filename="../bitcoingui.cpp" line="615"/>
>>>>>>> fc1cd74b
        <source>Sent transaction</source>
        <translation>Gesendete Transaktion</translation>
    </message>
    <message>
        <location filename="../bitcoingui.cpp" line="649"/>
        <source>Incoming transaction</source>
        <translation>Eingehende Transaktion</translation>
    </message>
    <message>
        <location filename="../bitcoingui.cpp" line="650"/>
        <source>Date: %1
Amount: %2
Type: %3
Address: %4
</source>
        <translation>Datum: %1
Betrag: %2
Typ: %3
Adresse: %4</translation>
    </message>
    <message>
<<<<<<< HEAD
        <location filename="../bitcoingui.cpp" line="248"/>
=======
        <location filename="../bitcoingui.cpp" line="232"/>
>>>>>>> fc1cd74b
        <source>Modify configuration options for bitcoin</source>
        <translation>Erweiterte Bitcoin-Einstellungen ändern</translation>
    </message>
    <message>
<<<<<<< HEAD
        <location filename="../bitcoingui.cpp" line="250"/>
        <source>Open &amp;Bitcoin</source>
        <translation>&amp;Bitcoin öffnen</translation>
    </message>
    <message>
        <location filename="../bitcoingui.cpp" line="775"/>
=======
        <location filename="../bitcoingui.cpp" line="238"/>
        <source>&amp;Encrypt Wallet</source>
        <translation>Brieftasche &amp;verschlüsseln...</translation>
    </message>
    <message>
        <location filename="../bitcoingui.cpp" line="239"/>
        <source>Encrypt or decrypt wallet</source>
        <translation>Brieftasche ent- oder verschlüsseln</translation>
    </message>
    <message>
        <location filename="../bitcoingui.cpp" line="711"/>
>>>>>>> fc1cd74b
        <source>Wallet is &lt;b&gt;encrypted&lt;/b&gt; and currently &lt;b&gt;unlocked&lt;/b&gt;</source>
        <translation>Brieftasche ist &lt;b&gt;verschlüsselt&lt;/b&gt; und aktuell &lt;b&gt;entsperrt&lt;/b&gt;</translation>
    </message>
    <message>
        <location filename="../bitcoingui.cpp" line="783"/>
        <source>Wallet is &lt;b&gt;encrypted&lt;/b&gt; and currently &lt;b&gt;locked&lt;/b&gt;</source>
        <translation>Brieftasche ist &lt;b&gt;verschlüsselt&lt;/b&gt; und aktuell &lt;b&gt;gesperrt&lt;/b&gt;</translation>
    </message>
    <message>
<<<<<<< HEAD
        <location filename="../bitcoingui.cpp" line="806"/>
        <source>Backup Wallet</source>
        <translation>Brieftasche sichern</translation>
    </message>
    <message>
        <location filename="../bitcoingui.cpp" line="806"/>
        <source>Wallet Data (*.dat)</source>
        <translation>Brieftaschendaten (*.dat)</translation>
    </message>
    <message>
        <location filename="../bitcoingui.cpp" line="257"/>
        <source>&amp;Backup Wallet</source>
        <translation>Brieftasche &amp;sichern...</translation>
    </message>
    <message>
        <location filename="../bitcoingui.cpp" line="809"/>
        <source>Backup Failed</source>
        <translation>Sicherung der Brieftasche fehlgeschlagen</translation>
    </message>
    <message>
        <location filename="../bitcoingui.cpp" line="809"/>
        <source>There was an error trying to save the wallet data to the new location.</source>
        <translation>Fehler beim Abspeichern der Sicherungskopie der Brieftasche.</translation>
    </message>
    <message>
        <location filename="../bitcoingui.cpp" line="292"/>
        <source>&amp;Settings</source>
        <translation>&amp;Einstellungen</translation>
    </message>
    <message>
        <location filename="../bitcoingui.cpp" line="329"/>
        <source>[testnet]</source>
        <translation>[Testnetz]</translation>
    </message>
    <message>
        <location filename="../bitcoingui.cpp" line="421"/>
        <source>bitcoin-qt</source>
        <translation>bitcoin-qt</translation>
    </message>
    <message>
        <location filename="../bitcoingui.cpp" line="489"/>
        <source>Downloaded %1 of %2 blocks of transaction history.</source>
        <translation>%1 von %2 Blöcken des Transaktionsverlaufs heruntergeladen.</translation>
    </message>
    <message>
        <location filename="../bitcoin.cpp" line="144"/>
=======
        <location filename="../bitcoin.cpp" line="133"/>
>>>>>>> fc1cd74b
        <source>A fatal error occurred. Bitcoin can no longer continue safely and will quit.</source>
        <translation>Ein schwerer Fehler ist aufgetreten. Bitcoin kann nicht stabil weiter ausgeführt werden und wird beendet.</translation>
    </message>
    <message>
        <location filename="../bitcoingui.cpp" line="273"/>
        <source>&amp;Help</source>
        <translation>&amp;Hilfe</translation>
    </message>
    <message>
        <location filename="../bitcoingui.cpp" line="280"/>
        <source>Tabs toolbar</source>
        <translation>Registerkarten-Leiste</translation>
    </message>
    <message>
        <location filename="../bitcoingui.cpp" line="388"/>
        <source>bitcoin-qt</source>
        <translation>bitcoin-qt</translation>
    </message>
    <message>
        <location filename="../bitcoingui.cpp" line="456"/>
        <source>Downloaded %1 of %2 blocks of transaction history.</source>
        <translation>%1 von %2 Blöcken des Transaktionsverlaufs heruntergeladen.</translation>
    </message>
</context>
<context>
    <name>DisplayOptionsPage</name>
    <message>
        <location filename="../optionsdialog.cpp" line="269"/>
        <source>&amp;Unit to show amounts in: </source>
        <translation>&amp;Einheit der Beträge:</translation>
    </message>
    <message>
        <location filename="../optionsdialog.cpp" line="273"/>
        <source>Choose the default subdivision unit to show in the interface, and when sending coins</source>
        <translation>Wählen Sie die Standard-Untereinheit, die in der Benutzeroberfläche und beim Überweisen von Bitcoins angezeigt werden soll</translation>
    </message>
    <message>
        <location filename="../optionsdialog.cpp" line="280"/>
        <source>&amp;Display addresses in transaction list</source>
        <translation>&amp;Adressen in der Transaktionsliste anzeigen</translation>
    </message>
    <message>
        <location filename="../optionsdialog.cpp" line="281"/>
        <source>Whether to show Bitcoin addresses in the transaction list</source>
        <translation type="unfinished">Legt fest, ob Bitcoin-Adressen in der Transaktionsliste angezeigt werden</translation>
    </message>
</context>
<context>
    <name>EditAddressDialog</name>
    <message>
        <location filename="../forms/editaddressdialog.ui" line="14"/>
        <source>Edit Address</source>
        <translation>Adresse bearbeiten</translation>
    </message>
    <message>
        <location filename="../forms/editaddressdialog.ui" line="25"/>
        <source>&amp;Label</source>
        <translation>&amp;Bezeichnung</translation>
    </message>
    <message>
        <location filename="../forms/editaddressdialog.ui" line="35"/>
        <source>The label associated with this address book entry</source>
        <translation>Die Bezeichnung dieses Adressbuchseintrags</translation>
    </message>
    <message>
        <location filename="../forms/editaddressdialog.ui" line="42"/>
        <source>&amp;Address</source>
        <translation>&amp;Adresse</translation>
    </message>
    <message>
        <location filename="../forms/editaddressdialog.ui" line="52"/>
        <source>The address associated with this address book entry. This can only be modified for sending addresses.</source>
        <translation>Die Adresse des Adressbucheintrags. Diese kann nur für Zahlungsadressen bearbeitet werden.</translation>
    </message>
    <message>
        <location filename="../editaddressdialog.cpp" line="20"/>
        <source>New receiving address</source>
        <translation>Neue Empfangsadresse</translation>
    </message>
    <message>
        <location filename="../editaddressdialog.cpp" line="24"/>
        <source>New sending address</source>
        <translation>Neue Zahlungsadresse</translation>
    </message>
    <message>
        <location filename="../editaddressdialog.cpp" line="27"/>
        <source>Edit receiving address</source>
        <translation>Empfangsadresse bearbeiten</translation>
    </message>
    <message>
        <location filename="../editaddressdialog.cpp" line="31"/>
        <source>Edit sending address</source>
        <translation>Zahlungsadresse bearbeiten</translation>
    </message>
    <message>
        <location filename="../editaddressdialog.cpp" line="91"/>
        <source>The entered address &quot;%1&quot; is already in the address book.</source>
        <translation>Die eingegebene Adresse &quot;%1&quot; befindet sich bereits im Adressbuch.</translation>
    </message>
    <message>
        <location filename="../editaddressdialog.cpp" line="101"/>
        <source>Could not unlock wallet.</source>
        <translation>Die Brieftasche konnte nicht entsperrt werden.</translation>
    </message>
    <message>
        <location filename="../editaddressdialog.cpp" line="106"/>
        <source>New key generation failed.</source>
        <translation>Generierung eines neuen Schlüssels fehlgeschlagen.</translation>
    </message>
    <message>
        <location filename="../editaddressdialog.cpp" line="96"/>
        <source>The entered address &quot;%1&quot; is not a valid bitcoin address.</source>
        <translation>Die eingegebene Adresse &quot;%1&quot; ist keine gültige Bitcoin-Adresse.</translation>
    </message>
</context>
<context>
    <name>MainOptionsPage</name>
    <message>
        <location filename="../optionsdialog.cpp" line="186"/>
        <source>Minimize instead of exit the application when the window is closed. When this option is enabled, the application will be closed only after selecting Quit in the menu.</source>
        <translation>Minimiert die Anwendung anstatt sie zu Beenden, wenn das Fenster geschlossen wird. Wenn dies aktiviert ist, müssen Sie das Programm über &quot;Beenden&quot; im Menü schließen.</translation>
    </message>
    <message>
        <location filename="../optionsdialog.cpp" line="170"/>
        <source>&amp;Start Bitcoin on window system startup</source>
        <translation>Bitcoin beim &amp;Systemstart ausführen</translation>
    </message>
    <message>
        <location filename="../optionsdialog.cpp" line="171"/>
        <source>Automatically start Bitcoin after the computer is turned on</source>
        <translation>Bitcoin automatisch ausführen, wenn der Computer eingeschaltet wird</translation>
    </message>
    <message>
        <location filename="../optionsdialog.cpp" line="175"/>
        <source>&amp;Minimize to the tray instead of the taskbar</source>
        <translation>In den Infobereich anstatt in die Taskleiste &amp;minimieren</translation>
    </message>
    <message>
        <location filename="../optionsdialog.cpp" line="180"/>
        <source>Map port using &amp;UPnP</source>
        <translation>Portweiterleitung via &amp;UPnP</translation>
    </message>
    <message>
        <location filename="../optionsdialog.cpp" line="185"/>
        <source>M&amp;inimize on close</source>
        <translation>Beim Schließen &amp;minimieren</translation>
    </message>
    <message>
        <location filename="../optionsdialog.cpp" line="181"/>
        <source>Automatically open the Bitcoin client port on the router. This only works when your router supports UPnP and it is enabled.</source>
        <translation>Automatisch den Bitcoin Client-Port auf dem Router öffnen. Dies funktioniert nur, wenn Ihr Router UPnP unterstützt und dies aktiviert ist.</translation>
    </message>
    <message>
        <location filename="../optionsdialog.cpp" line="176"/>
        <source>Show only a tray icon after minimizing the window</source>
        <translation>Nur ein Symbol im Infobereich anzeigen, nachdem das Fenster minimiert wurde</translation>
    </message>
    <message>
        <location filename="../optionsdialog.cpp" line="190"/>
        <source>&amp;Connect through SOCKS4 proxy:</source>
        <translation>Über einen SOCKS4-Proxy &amp;verbinden:</translation>
    </message>
    <message>
        <location filename="../optionsdialog.cpp" line="191"/>
        <source>Connect to the Bitcoin network through a SOCKS4 proxy (e.g. when connecting through Tor)</source>
        <translation>Über einen SOCKS4-Proxy mit dem Bitcoin-Netzwerk verbinden (z.B. beim Verbinden über Tor)</translation>
    </message>
    <message>
        <location filename="../optionsdialog.cpp" line="196"/>
        <source>Proxy &amp;IP: </source>
        <translation>Proxy-&amp;IP:</translation>
    </message>
    <message>
        <location filename="../optionsdialog.cpp" line="202"/>
        <source>IP address of the proxy (e.g. 127.0.0.1)</source>
        <translation>IP-Adresse des Proxy-Servers (z.B. 127.0.0.1)</translation>
    </message>
    <message>
        <location filename="../optionsdialog.cpp" line="205"/>
        <source>&amp;Port: </source>
        <translation>&amp;Port:</translation>
    </message>
    <message>
        <location filename="../optionsdialog.cpp" line="211"/>
        <source>Port of the proxy (e.g. 1234)</source>
        <translation>Port des Proxy-Servers (z.B. 1234)</translation>
    </message>
    <message>
        <location filename="../optionsdialog.cpp" line="217"/>
        <source>Optional transaction fee per kB that helps make sure your transactions are processed quickly. Most transactions are 1 kB. Fee 0.01 recommended.</source>
        <translation>Optionale Transaktionsgebühr pro kB, die sicherstellt, dass Ihre Transaktionen schnell bearbeitet werden. Die meisten Transaktionen sind 1 kB groß. Eine Gebühr von 0.01 wird empfohlen.</translation>
    </message>
    <message>
        <location filename="../optionsdialog.cpp" line="223"/>
        <source>Pay transaction &amp;fee</source>
        <translation>Transaktions&amp;gebühr bezahlen</translation>
    </message>
</context>
<context>
    <name>MessagePage</name>
    <message>
<<<<<<< HEAD
        <location filename="../forms/messagepage.ui" line="14"/>
        <source>Message</source>
        <translation>Nachricht signieren</translation>
    </message>
    <message>
        <location filename="../forms/messagepage.ui" line="20"/>
        <source>You can sign messages with your addresses to prove you own them. Be careful not to sign anything vague, as phishing attacks may try to trick you into signing your identity over to them. Only sign fully-detailed statements you agree to.</source>
        <translation>Sie können Nachrichten mit Ihren Adressen signieren, um den Besitz dieser Adressen zu beweisen. Bitte nutzen Sie diese Funktion mit Vorsicht und nehmen Sie sich vor Phishing-Angriffen in Acht, um nicht ungewollt etwas zu signieren, dass für Sie negative Auswirkungen haben könnte.</translation>
    </message>
    <message>
        <location filename="../forms/messagepage.ui" line="117"/>
        <source>Sign a message to prove you own this address</source>
        <translation>Die Nachricht signieren, um den Besitz der angegebenen Adresse nachzuweisen</translation>
    </message>
    <message>
        <location filename="../forms/messagepage.ui" line="120"/>
        <source>&amp;Sign Message</source>
        <translation>Nachricht &amp;signieren</translation>
    </message>
    <message>
        <location filename="../messagepage.cpp" line="74"/>
        <location filename="../messagepage.cpp" line="89"/>
        <location filename="../messagepage.cpp" line="101"/>
        <source>Error signing</source>
        <translation>Fehler beim Signieren</translation>
    </message>
    <message>
        <location filename="../messagepage.cpp" line="74"/>
        <source>%1 is not a valid address.</source>
        <translation>%1 ist keine gültige Adresse.</translation>
    </message>
    <message>
        <location filename="../messagepage.cpp" line="89"/>
        <source>Private key for %1 is not available.</source>
        <translation>Privater Schlüssel für %1 ist nicht verfügbar.</translation>
    </message>
    <message>
        <location filename="../messagepage.cpp" line="101"/>
        <source>Sign failed</source>
        <translation>Signierung der Nachricht fehlgeschlagen</translation>
    </message>
    <message>
        <location filename="../forms/messagepage.ui" line="38"/>
        <source>The address to sign the message with  (e.g. 1NS17iag9jJgTHD1VXjvLCEnZuQ3rJDE9L)</source>
        <translation>Die Adresse mit der die Nachricht signiert wird (z.B. 1NS17iag9jJgTHD1VXjvLCEnZuQ3rJDE9L)</translation>
    </message>
    <message>
        <location filename="../forms/messagepage.ui" line="48"/>
        <source>Choose adress from address book</source>
        <translation>Adresse aus dem Adressbuch auswählen</translation>
    </message>
    <message>
        <location filename="../forms/messagepage.ui" line="58"/>
        <source>Alt+A</source>
        <translation>Alt+A</translation>
    </message>
    <message>
        <location filename="../forms/messagepage.ui" line="71"/>
        <source>Paste address from clipboard</source>
        <translation>Adresse aus der Zwischenablage einfügen</translation>
    </message>
    <message>
        <location filename="../forms/messagepage.ui" line="81"/>
        <source>Alt+P</source>
        <translation>Alt+P</translation>
    </message>
    <message>
        <location filename="../forms/messagepage.ui" line="93"/>
        <source>Enter the message you want to sign here</source>
        <translation>Zu signierende Nachricht hier eingeben</translation>
    </message>
    <message>
        <location filename="../forms/messagepage.ui" line="105"/>
        <source>Click &quot;Sign Message&quot; to get signature</source>
        <translation>Auf &quot;Nachricht signieren&quot; klicken, um die Signatur zu erhalten. Diese wird dann hier angezeigt.</translation>
    </message>
    <message>
        <location filename="../forms/messagepage.ui" line="131"/>
        <source>Copy the current signature to the system clipboard</source>
        <translation>Aktuelle Signatur in die Zwischenablage kopieren</translation>
    </message>
    <message>
        <location filename="../forms/messagepage.ui" line="134"/>
        <source>&amp;Copy to Clipboard</source>
        <translation>Signatur in die Zwischenablage &amp;kopieren</translation>
    </message>
</context>
<context>
    <name>OptionsDialog</name>
    <message>
=======
>>>>>>> fc1cd74b
        <location filename="../optionsdialog.cpp" line="79"/>
        <source>Main</source>
        <translation>Allgemein</translation>
    </message>
    <message>
        <location filename="../optionsdialog.cpp" line="84"/>
        <source>Display</source>
        <translation>Anzeige</translation>
    </message>
    <message>
        <location filename="../optionsdialog.cpp" line="104"/>
        <source>Options</source>
        <translation>Erweiterte Einstellungen</translation>
    </message>
</context>
<context>
    <name>OverviewPage</name>
    <message>
<<<<<<< HEAD
=======
        <location filename="../overviewpage.cpp" line="108"/>
        <source>Total of transactions that have yet to be confirmed, and do not yet count toward the current balance</source>
        <translation>Betrag aus unbestätigten Transaktionen, der noch nicht im aktuellen Kontostand enthalten ist</translation>
    </message>
    <message>
        <location filename="../overviewpage.cpp" line="111"/>
        <source>Total number of transactions in wallet</source>
        <translation>Anzahl aller Transaktionen in der Brieftasche</translation>
    </message>
    <message>
        <location filename="../forms/overviewpage.ui" line="88"/>
        <source>Wallet</source>
        <translation>Brieftasche</translation>
    </message>
    <message>
        <location filename="../forms/overviewpage.ui" line="54"/>
        <source>Number of transactions:</source>
        <translation>Anzahl der Transaktionen:</translation>
    </message>
    <message>
        <location filename="../forms/overviewpage.ui" line="14"/>
        <source>Form</source>
        <translation>Formular</translation>
    </message>
    <message>
>>>>>>> fc1cd74b
        <location filename="../forms/overviewpage.ui" line="40"/>
        <source>Balance:</source>
        <translation>Kontostand:</translation>
    </message>
    <message>
        <location filename="../forms/overviewpage.ui" line="68"/>
        <source>Unconfirmed:</source>
        <translation>Unbestätigt:</translation>
    </message>
    <message>
        <location filename="../forms/overviewpage.ui" line="124"/>
        <source>&lt;b&gt;Recent transactions&lt;/b&gt;</source>
        <translation>&lt;b&gt;Letzte Transaktionen&lt;/b&gt;</translation>
    </message>
    <message>
        <location filename="../overviewpage.cpp" line="103"/>
        <source>Your current balance</source>
        <translation>Ihr aktueller Kontostand</translation>
    </message>
    <message>
<<<<<<< HEAD
        <location filename="../overviewpage.cpp" line="108"/>
        <source>Total of transactions that have yet to be confirmed, and do not yet count toward the current balance</source>
        <translation>Betrag aus unbestätigten Transaktionen, der noch nicht im aktuellen Kontostand enthalten ist</translation>
    </message>
    <message>
        <location filename="../forms/overviewpage.ui" line="14"/>
        <source>Form</source>
        <translation>Formular</translation>
    </message>
    <message>
        <location filename="../forms/overviewpage.ui" line="88"/>
        <source>Wallet</source>
        <translation>Brieftasche</translation>
    </message>
    <message>
        <location filename="../forms/overviewpage.ui" line="61"/>
        <source>0</source>
        <translation>0</translation>
    </message>
    <message>
        <location filename="../overviewpage.cpp" line="111"/>
        <source>Total number of transactions in wallet</source>
        <translation>Anzahl aller Transaktionen in der Brieftasche</translation>
=======
        <location filename="../forms/overviewpage.ui" line="61"/>
        <source>0</source>
        <translation>0</translation>
>>>>>>> fc1cd74b
    </message>
</context>
<context>
    <name>QRCodeDialog</name>
    <message>
<<<<<<< HEAD
        <location filename="../forms/qrcodedialog.ui" line="144"/>
        <source>Message:</source>
        <translation>Nachricht:</translation>
    </message>
    <message>
        <location filename="../forms/qrcodedialog.ui" line="55"/>
        <source>Request Payment</source>
        <translation>Zahlung anfordern</translation>
=======
        <location filename="../forms/sendcoinsdialog.ui" line="14"/>
        <location filename="../sendcoinsdialog.cpp" line="117"/>
        <location filename="../sendcoinsdialog.cpp" line="122"/>
        <location filename="../sendcoinsdialog.cpp" line="127"/>
        <location filename="../sendcoinsdialog.cpp" line="132"/>
        <location filename="../sendcoinsdialog.cpp" line="138"/>
        <location filename="../sendcoinsdialog.cpp" line="143"/>
        <location filename="../sendcoinsdialog.cpp" line="148"/>
        <source>Send Coins</source>
        <translation>Bitcoins überweisen</translation>
>>>>>>> fc1cd74b
    </message>
    <message>
        <location filename="../forms/qrcodedialog.ui" line="186"/>
        <source>&amp;Save As...</source>
        <translation>&amp;Speichern unter...</translation>
    </message>
    <message>
        <location filename="../qrcodedialog.cpp" line="113"/>
        <source>PNG Images (*.png)</source>
        <translation>PNG Bild (*.png)</translation>
    </message>
    <message>
<<<<<<< HEAD
        <location filename="../forms/qrcodedialog.ui" line="70"/>
        <source>Amount:</source>
        <translation>Betrag:</translation>
    </message>
    <message>
        <location filename="../forms/qrcodedialog.ui" line="105"/>
        <source>BTC</source>
        <translation>BTC</translation>
    </message>
    <message>
        <location filename="../forms/qrcodedialog.ui" line="121"/>
        <source>Label:</source>
        <translation>Bezeichnung:</translation>
    </message>
    <message>
        <location filename="../qrcodedialog.cpp" line="113"/>
        <source>Save Image...</source>
        <translation>QR-Code abspeichern</translation>
    </message>
    <message>
        <location filename="../forms/qrcodedialog.ui" line="14"/>
        <source>Dialog</source>
        <translation>Dialog</translation>
    </message>
    <message>
        <location filename="../forms/qrcodedialog.ui" line="32"/>
        <source>QR Code</source>
        <translation>QR-Code</translation>
    </message>
    <message>
        <location filename="../qrcodedialog.cpp" line="48"/>
        <source>Error encoding URI into QR Code.</source>
        <translation>Fehler beim Kodieren der URI in den QR-Code.</translation>
    </message>
</context>
<context>
    <name>SendCoinsDialog</name>
    <message>
        <location filename="../forms/sendcoinsdialog.ui" line="106"/>
        <source>Balance:</source>
        <translation>Kontostand:</translation>
    </message>
    <message>
        <location filename="../forms/sendcoinsdialog.ui" line="113"/>
        <source>123.456 BTC</source>
        <translation>123.456 BTC</translation>
    </message>
    <message>
=======
>>>>>>> fc1cd74b
        <location filename="../forms/sendcoinsdialog.ui" line="144"/>
        <source>Confirm the send action</source>
        <translation>Überweisung bestätigen</translation>
    </message>
    <message>
        <location filename="../forms/sendcoinsdialog.ui" line="147"/>
        <source>&amp;Send</source>
        <translation>&amp;Überweisen</translation>
    </message>
    <message>
<<<<<<< HEAD
        <location filename="../sendcoinsdialog.cpp" line="95"/>
=======
        <location filename="../sendcoinsdialog.cpp" line="96"/>
        <source>Confirm send coins</source>
        <translation>Überweisung bestätigen</translation>
    </message>
    <message>
        <location filename="../sendcoinsdialog.cpp" line="97"/>
        <source> and </source>
        <translation> und </translation>
    </message>
    <message>
        <location filename="../forms/sendcoinsdialog.ui" line="67"/>
        <source>&amp;Add recipient...</source>
        <translation>&amp;Empfänger hinzufügen</translation>
    </message>
    <message>
        <location filename="../forms/sendcoinsdialog.ui" line="87"/>
        <source>Clear all</source>
        <translation>Zurücksetzen</translation>
    </message>
    <message>
        <location filename="../forms/sendcoinsdialog.ui" line="106"/>
        <source>Balance:</source>
        <translation>Kontostand:</translation>
    </message>
    <message>
        <location filename="../forms/sendcoinsdialog.ui" line="113"/>
        <source>123.456 BTC</source>
        <translation>123.456 BTC</translation>
    </message>
    <message>
        <location filename="../sendcoinsdialog.cpp" line="93"/>
>>>>>>> fc1cd74b
        <source>&lt;b&gt;%1&lt;/b&gt; to %2 (%3)</source>
        <translation>&lt;b&gt;%1&lt;/b&gt; an %2 (%3)</translation>
    </message>
    <message>
<<<<<<< HEAD
        <location filename="../sendcoinsdialog.cpp" line="100"/>
        <source>Confirm send coins</source>
        <translation>Überweisung bestätigen</translation>
    </message>
    <message>
        <location filename="../sendcoinsdialog.cpp" line="101"/>
=======
        <location filename="../sendcoinsdialog.cpp" line="97"/>
>>>>>>> fc1cd74b
        <source>Are you sure you want to send %1?</source>
        <translation>Sind Sie sich sicher, dass Sie die folgende Überweisung ausführen möchten?&lt;br&gt;%1</translation>
    </message>
    <message>
        <location filename="../sendcoinsdialog.cpp" line="101"/>
        <source> and </source>
        <translation> und </translation>
    </message>
    <message>
<<<<<<< HEAD
        <location filename="../sendcoinsdialog.cpp" line="129"/>
        <source>The amount to pay must be larger than 0.</source>
        <translation>Der zu zahlende Betrag muss größer als 0 sein.</translation>
    </message>
    <message>
        <location filename="../sendcoinsdialog.cpp" line="155"/>
        <source>Error: The transaction was rejected. This might happen if some of the coins in your wallet were already spent, such as if you used a copy of wallet.dat and coins were spent in the copy but not marked as spent here.</source>
        <translation>Fehler: Die Transaktion wurde abgelehnt. Dies kann passieren, wenn einige Bitcoins aus Ihrer Brieftasche bereits ausgegeben wurden. Beispielsweise weil Sie eine Kopie Ihrer wallet.dat genutzt, die Bitcoins dort ausgegeben haben und dies daher in der derzeit aktiven Brieftasche nicht vermerkt ist.</translation>
    </message>
    <message>
        <location filename="../forms/sendcoinsdialog.ui" line="14"/>
        <location filename="../sendcoinsdialog.cpp" line="123"/>
=======
>>>>>>> fc1cd74b
        <location filename="../sendcoinsdialog.cpp" line="128"/>
        <location filename="../sendcoinsdialog.cpp" line="133"/>
        <location filename="../sendcoinsdialog.cpp" line="138"/>
        <location filename="../sendcoinsdialog.cpp" line="144"/>
        <location filename="../sendcoinsdialog.cpp" line="149"/>
        <location filename="../sendcoinsdialog.cpp" line="154"/>
        <source>Send Coins</source>
        <translation>Bitcoins überweisen</translation>
    </message>
    <message>
        <location filename="../forms/sendcoinsdialog.ui" line="64"/>
        <source>Send to multiple recipients at once</source>
        <translation>In einer Transaktion an mehrere Empfänger auf einmal überweisen</translation>
    </message>
    <message>
        <location filename="../forms/sendcoinsdialog.ui" line="67"/>
        <source>&amp;Add recipient...</source>
        <translation>&amp;Empfänger hinzufügen</translation>
    </message>
    <message>
        <location filename="../forms/sendcoinsdialog.ui" line="84"/>
        <source>Remove all transaction fields</source>
        <translation>Alle Überweisungsfelder zurücksetzen</translation>
    </message>
    <message>
        <location filename="../forms/sendcoinsdialog.ui" line="87"/>
        <source>Clear all</source>
        <translation>Zurücksetzen</translation>
    </message>
    <message>
        <location filename="../sendcoinsdialog.cpp" line="124"/>
        <source>The recipient address is not valid, please recheck.</source>
        <translation>Die Zahlungsadresse ist ungültig, bitte nochmals überprüfen.</translation>
    </message>
    <message>
        <location filename="../sendcoinsdialog.cpp" line="134"/>
        <source>The amount exceeds your balance.</source>
        <translation>Der angegebene Betrag übersteigt Ihren Kontostand.</translation>
    </message>
    <message>
        <location filename="../sendcoinsdialog.cpp" line="139"/>
        <source>The total exceeds your balance when the %1 transaction fee is included.</source>
        <translation>Der angegebene Betrag übersteigt aufgrund der Transaktionsgebühr in Höhe von %1 Ihren Kontostand.</translation>
    </message>
    <message>
        <location filename="../sendcoinsdialog.cpp" line="145"/>
        <source>Duplicate address found, can only send to each address once per send operation.</source>
        <translation>Doppelte Adresse gefunden, pro Überweisung kann an jede Adresse nur einmalig etwas überwiesen werden.</translation>
    </message>
    <message>
        <location filename="../sendcoinsdialog.cpp" line="150"/>
        <source>Error: Transaction creation failed.</source>
        <translation>Fehler: Transaktionserstellung fehlgeschlagen.</translation>
    </message>
<<<<<<< HEAD
</context>
<context>
    <name>SendCoinsEntry</name>
=======
    <message>
        <location filename="../sendcoinsdialog.cpp" line="149"/>
        <source>Error: The transaction was rejected. This might happen if some of the coins in your wallet were already spent, such as if you used a copy of wallet.dat and coins were spent in the copy but not marked as spent here.</source>
        <translation>Fehler: Die Transaktion wurde abgelehnt. Dies kann passieren, wenn einige Bitcoins aus Ihrer Brieftasche bereits ausgegeben wurden. Beispielsweise weil Sie eine Kopie Ihrer wallet.dat genutzt, die Bitcoins dort ausgegeben haben und dies daher in der derzeit aktiven Brieftasche nicht vermerkt ist.</translation>
    </message>
    <message>
        <location filename="../sendcoinsdialog.cpp" line="123"/>
        <source>The amount to pay must be larger than 0.</source>
        <translation>Der zu zahlende Betrag muss größer 0 sein.</translation>
    </message>
</context>
<context>
    <name>SendCoinsEntry</name>
    <message>
        <location filename="../forms/sendcoinsentry.ui" line="29"/>
        <source>A&amp;mount:</source>
        <translation>&amp;Betrag:</translation>
    </message>
>>>>>>> fc1cd74b
    <message>
        <location filename="../forms/sendcoinsentry.ui" line="29"/>
        <source>A&amp;mount:</source>
        <translation>&amp;Betrag:</translation>
    </message>
    <message>
        <location filename="../forms/sendcoinsentry.ui" line="42"/>
        <source>Pay &amp;To:</source>
        <translation>&amp;Empfänger:</translation>
    </message>
    <message>
        <location filename="../forms/sendcoinsentry.ui" line="66"/>
        <location filename="../sendcoinsentry.cpp" line="26"/>
        <source>Enter a label for this address to add it to your address book</source>
<<<<<<< HEAD
        <translation>Adressbezeichnung eingeben (diese wird zusammen mit der Adresse dem Adressbuch hinzugefügt)</translation>
    </message>
    <message>
        <location filename="../forms/sendcoinsentry.ui" line="75"/>
        <source>&amp;Label:</source>
        <translation>&amp;Bezeichnung:</translation>
=======
        <translation>Adressbezeichnung eingeben (diese wird bei unbekannten Adressen inkl. der Adresse dem Adressbuch hinzugefügt)</translation>
>>>>>>> fc1cd74b
    </message>
    <message>
        <location filename="../forms/sendcoinsentry.ui" line="93"/>
        <source>The address to send the payment to  (e.g. 1NS17iag9jJgTHD1VXjvLCEnZuQ3rJDE9L)</source>
        <translation>Die Zahlungsadresse der Überweisung (z.B. 1NS17iag9jJgTHD1VXjvLCEnZuQ3rJDE9L)</translation>
<<<<<<< HEAD
    </message>
    <message>
        <location filename="../forms/sendcoinsentry.ui" line="103"/>
        <source>Choose address from address book</source>
        <translation>Adresse aus Adressbuch wählen</translation>
=======
>>>>>>> fc1cd74b
    </message>
    <message>
        <location filename="../forms/sendcoinsentry.ui" line="113"/>
        <source>Alt+A</source>
        <translation>Alt+A</translation>
    </message>
    <message>
        <location filename="../forms/sendcoinsentry.ui" line="120"/>
        <source>Paste address from clipboard</source>
        <translation>Adresse aus der Zwischenablage einfügen</translation>
    </message>
    <message>
        <location filename="../forms/sendcoinsentry.ui" line="130"/>
        <source>Alt+P</source>
        <translation>Alt+P</translation>
    </message>
    <message>
        <location filename="../forms/sendcoinsentry.ui" line="137"/>
        <source>Remove this recipient</source>
        <translation>Diesen Empfänger entfernen</translation>
    </message>
    <message>
<<<<<<< HEAD
        <location filename="../forms/sendcoinsentry.ui" line="14"/>
        <source>Form</source>
        <translation>Formular</translation>
=======
        <location filename="../forms/sendcoinsentry.ui" line="75"/>
        <source>&amp;Label:</source>
        <translation>&amp;Bezeichnung:</translation>
    </message>
    <message>
        <location filename="../forms/sendcoinsentry.ui" line="103"/>
        <source>Choose address from address book</source>
        <translation>Adresse aus Adressbuch wählen</translation>
    </message>
    <message>
        <location filename="../forms/sendcoinsentry.ui" line="113"/>
        <source>Alt+A</source>
        <translation>Alt+A</translation>
>>>>>>> fc1cd74b
    </message>
    <message>
        <location filename="../sendcoinsentry.cpp" line="25"/>
        <source>Enter a Bitcoin address (e.g. 1NS17iag9jJgTHD1VXjvLCEnZuQ3rJDE9L)</source>
        <translation>Bitcoin-Adresse eingeben (z.B. 1NS17iag9jJgTHD1VXjvLCEnZuQ3rJDE9L)</translation>
    </message>
</context>
<context>
    <name>TransactionDesc</name>
    <message>
<<<<<<< HEAD
        <location filename="../transactiondesc.cpp" line="20"/>
        <source>Open until %1</source>
        <translation>Offen bis %1</translation>
    </message>
    <message>
        <location filename="../transactiondesc.cpp" line="28"/>
        <source>%1/unconfirmed</source>
        <translation>%1/unbestätigt</translation>
=======
        <location filename="../transactiondesc.cpp" line="34"/>
        <source>Open for %1 blocks</source>
        <translation>Offen für %1 Blöcke</translation>
>>>>>>> fc1cd74b
    </message>
    <message>
        <location filename="../transactiondesc.cpp" line="30"/>
        <source>%1 confirmations</source>
        <translation>%1 Bestätigungen</translation>
    </message>
    <message>
<<<<<<< HEAD
        <location filename="../transactiondesc.cpp" line="90"/>
        <source>unknown</source>
        <translation>unbekannt</translation>
=======
        <location filename="../transactiondesc.cpp" line="44"/>
        <source>%1/unconfirmed</source>
        <translation>%1/unbestätigt</translation>
    </message>
    <message>
        <location filename="../transactiondesc.cpp" line="63"/>
        <source>&lt;b&gt;Status:&lt;/b&gt; </source>
        <translation>&lt;b&gt;Status:&lt;/b&gt; </translation>
    </message>
    <message>
        <location filename="../transactiondesc.cpp" line="70"/>
        <source>, broadcast through %1 node</source>
        <translation>, über %1 Knoten übertragen</translation>
>>>>>>> fc1cd74b
    </message>
    <message>
        <location filename="../transactiondesc.cpp" line="56"/>
        <source>, broadcast through %1 nodes</source>
        <translation>, über %1 Knoten übertragen</translation>
    </message>
    <message>
        <location filename="../transactiondesc.cpp" line="60"/>
        <source>&lt;b&gt;Date:&lt;/b&gt; </source>
        <translation>&lt;b&gt;Datum:&lt;/b&gt; </translation>
    </message>
    <message>
        <location filename="../transactiondesc.cpp" line="73"/>
        <location filename="../transactiondesc.cpp" line="90"/>
        <source>&lt;b&gt;From:&lt;/b&gt; </source>
        <translation>&lt;b&gt;Von:&lt;/b&gt; </translation>
    </message>
    <message>
<<<<<<< HEAD
        <location filename="../transactiondesc.cpp" line="91"/>
        <location filename="../transactiondesc.cpp" line="114"/>
        <location filename="../transactiondesc.cpp" line="173"/>
=======
        <location filename="../transactiondesc.cpp" line="107"/>
        <location filename="../transactiondesc.cpp" line="130"/>
        <location filename="../transactiondesc.cpp" line="189"/>
>>>>>>> fc1cd74b
        <source>&lt;b&gt;To:&lt;/b&gt; </source>
        <translation>&lt;b&gt;An:&lt;/b&gt; </translation>
    </message>
    <message>
        <location filename="../transactiondesc.cpp" line="94"/>
        <source> (yours, label: </source>
        <translation> (Eigene Adresse, Bezeichnung: </translation>
    </message>
    <message>
        <location filename="../transactiondesc.cpp" line="96"/>
        <source> (yours)</source>
        <translation> (Eigene Adresse)</translation>
    </message>
    <message>
        <location filename="../transactiondesc.cpp" line="131"/>
        <location filename="../transactiondesc.cpp" line="145"/>
        <location filename="../transactiondesc.cpp" line="190"/>
        <location filename="../transactiondesc.cpp" line="207"/>
        <source>&lt;b&gt;Credit:&lt;/b&gt; </source>
        <translation>&lt;b&gt;Gutschrift:&lt;/b&gt; </translation>
    </message>
    <message>
        <location filename="../transactiondesc.cpp" line="133"/>
        <source>(%1 matures in %2 more blocks)</source>
        <translation>%1 (reift noch %2 weitere Blöcke)</translation>
    </message>
    <message>
<<<<<<< HEAD
        <location filename="../transactiondesc.cpp" line="137"/>
=======
        <location filename="../transactiondesc.cpp" line="36"/>
        <source>Open until %1</source>
        <translation>Offen bis %1</translation>
    </message>
    <message>
        <location filename="../transactiondesc.cpp" line="46"/>
        <source>%1 confirmations</source>
        <translation>%1 Bestätigungen</translation>
    </message>
    <message>
        <location filename="../transactiondesc.cpp" line="68"/>
        <source>, has not been successfully broadcast yet</source>
        <translation>, wurde noch nicht erfolgreich übertragen</translation>
    </message>
    <message>
        <location filename="../transactiondesc.cpp" line="106"/>
        <source>unknown</source>
        <translation>unbekannt</translation>
    </message>
    <message>
        <location filename="../transactiondesc.cpp" line="153"/>
>>>>>>> fc1cd74b
        <source>(not accepted)</source>
        <translation>(nicht angenommen)</translation>
    </message>
    <message>
        <location filename="../transactiondesc.cpp" line="18"/>
        <source>Open for %1 blocks</source>
        <translation>Offen für %1 Blöcke</translation>
    </message>
    <message>
        <location filename="../transactiondesc.cpp" line="26"/>
        <source>%1/offline?</source>
        <translation>%1/offline?</translation>
    </message>
    <message>
        <location filename="../transactiondesc.cpp" line="47"/>
        <source>&lt;b&gt;Status:&lt;/b&gt; </source>
        <translation>&lt;b&gt;Status:&lt;/b&gt; </translation>
    </message>
    <message>
        <location filename="../transactiondesc.cpp" line="52"/>
        <source>, has not been successfully broadcast yet</source>
        <translation>, wurde noch nicht erfolgreich übertragen</translation>
    </message>
    <message>
        <location filename="../transactiondesc.cpp" line="54"/>
        <source>, broadcast through %1 node</source>
        <translation>, über %1 Knoten übertragen</translation>
    </message>
    <message>
        <location filename="../transactiondesc.cpp" line="67"/>
        <source>&lt;b&gt;Source:&lt;/b&gt; Generated&lt;br&gt;</source>
        <translation>&lt;b&gt;Quelle:&lt;/b&gt; Generiert&lt;br&gt;</translation>
    </message>
    <message>
        <location filename="../transactiondesc.cpp" line="181"/>
        <location filename="../transactiondesc.cpp" line="189"/>
        <location filename="../transactiondesc.cpp" line="204"/>
        <source>&lt;b&gt;Debit:&lt;/b&gt; </source>
        <translation>&lt;b&gt;Belastung:&lt;/b&gt; </translation>
    </message>
    <message>
        <location filename="../transactiondesc.cpp" line="195"/>
        <source>&lt;b&gt;Transaction fee:&lt;/b&gt; </source>
        <translation>&lt;b&gt;Transaktionsgebühr:&lt;/b&gt; </translation>
    </message>
    <message>
        <location filename="../transactiondesc.cpp" line="211"/>
        <source>&lt;b&gt;Net amount:&lt;/b&gt; </source>
        <translation>&lt;b&gt;Nettobetrag:&lt;/b&gt; </translation>
    </message>
    <message>
        <location filename="../transactiondesc.cpp" line="217"/>
        <source>Message:</source>
        <translation>Nachricht:</translation>
    </message>
    <message>
        <location filename="../transactiondesc.cpp" line="219"/>
        <source>Comment:</source>
        <translation>Kommentar:</translation>
    </message>
    <message>
        <location filename="../transactiondesc.cpp" line="221"/>
        <source>Transaction ID:</source>
        <translation>Transaktions-ID:</translation>
    </message>
    <message>
        <location filename="../transactiondesc.cpp" line="224"/>
        <source>Generated coins must wait 120 blocks before they can be spent.  When you generated this block, it was broadcast to the network to be added to the block chain.  If it fails to get into the chain, it will change to &quot;not accepted&quot; and not be spendable.  This may occasionally happen if another node generates a block within a few seconds of yours.</source>
        <translation>Generierte Bitcoins müssen 120 Blöcke lang warten, bevor sie ausgegeben werden können. Als Sie diesen Block generierten, wurde er an das Netzwerk übertragen, um ihn der Blockkette hinzuzufügen. Falls dies fehlschlägt wird der Status in &quot;nicht angenommen&quot; geändert und der Betrag wird nicht verfügbar werden. Das kann gelegentlich passieren, wenn ein anderer Knoten einen Block zur selben Zeit wie Sie generierte.</translation>
    </message>
</context>
<context>
    <name>TransactionDescDialog</name>
    <message>
        <location filename="../forms/transactiondescdialog.ui" line="14"/>
        <source>Transaction details</source>
        <translation>Transaktionsdetails</translation>
    </message>
    <message>
        <location filename="../forms/transactiondescdialog.ui" line="20"/>
        <source>This pane shows a detailed description of the transaction</source>
        <translation>Dieser Bereich zeigt eine detaillierte Beschreibung der Transaktion an</translation>
    </message>
</context>
<context>
    <name>TransactionTableModel</name>
    <message>
        <location filename="../transactiontablemodel.cpp" line="214"/>
        <source>Address</source>
        <translation>Adresse</translation>
    </message>
    <message numerus="yes">
        <location filename="../transactiontablemodel.cpp" line="277"/>
        <source>Open for %n block(s)</source>
        <translation>
            <numerusform>Offen für %n Block</numerusform>
            <numerusform>Offen für %n Blöcke</numerusform>
        </translation>
    </message>
    <message>
        <location filename="../transactiontablemodel.cpp" line="280"/>
        <source>Open until %1</source>
        <translation>Offen bis %1</translation>
    </message>
    <message>
        <location filename="../transactiontablemodel.cpp" line="289"/>
        <source>Confirmed (%1 confirmations)</source>
        <translation>Bestätigt (%1 Bestätigungen)</translation>
    </message>
    <message>
        <location filename="../transactiontablemodel.cpp" line="303"/>
        <source>This block was not received by any other nodes and will probably not be accepted!</source>
        <translation>Dieser Block wurde von keinem anderen Knoten empfangen und wird wahrscheinlich nicht angenommen werden!</translation>
    </message>
    <message>
        <location filename="../transactiontablemodel.cpp" line="349"/>
        <source>Received with</source>
        <translation>Empfangen über</translation>
    </message>
    <message>
        <location filename="../transactiontablemodel.cpp" line="351"/>
        <source>Received from</source>
        <translation>Empfangen von</translation>
    </message>
    <message>
        <location filename="../transactiontablemodel.cpp" line="354"/>
        <source>Sent to</source>
        <translation>Überwiesen an</translation>
    </message>
    <message>
        <location filename="../transactiontablemodel.cpp" line="356"/>
        <source>Payment to yourself</source>
        <translation>Eigenüberweisung</translation>
    </message>
    <message>
        <location filename="../transactiontablemodel.cpp" line="358"/>
        <source>Mined</source>
        <translation>Erarbeitet</translation>
    </message>
    <message>
        <location filename="../transactiontablemodel.cpp" line="396"/>
        <source>(n/a)</source>
        <translation>(k.A.)</translation>
    </message>
    <message>
        <location filename="../transactiontablemodel.cpp" line="595"/>
        <source>Transaction status. Hover over this field to show number of confirmations.</source>
        <translation>Transaktionsstatus. Fahren Sie mit der Maus über dieses Feld, um die Anzahl der Bestätigungen zu sehen.</translation>
    </message>
    <message>
        <location filename="../transactiontablemodel.cpp" line="597"/>
        <source>Date and time that the transaction was received.</source>
        <translation>Datum und Uhrzeit als die Transaktion empfangen wurde.</translation>
    </message>
    <message>
        <location filename="../transactiontablemodel.cpp" line="599"/>
        <source>Type of transaction.</source>
        <translation>Art der Transaktion</translation>
    </message>
    <message>
        <location filename="../transactiontablemodel.cpp" line="601"/>
        <source>Destination address of transaction.</source>
        <translation>Zieladresse der Transaktion</translation>
    </message>
    <message>
        <location filename="../transactiontablemodel.cpp" line="603"/>
        <source>Amount removed from or added to balance.</source>
        <translation>Der Betrag, der dem Kontostand abgezogen oder hinzugefügt wurde.</translation>
    </message>
    <message>
        <location filename="../transactiontablemodel.cpp" line="214"/>
        <source>Date</source>
        <translation>Datum</translation>
    </message>
    <message>
        <location filename="../transactiontablemodel.cpp" line="214"/>
        <source>Amount</source>
        <translation>Betrag</translation>
    </message>
    <message>
        <location filename="../transactiontablemodel.cpp" line="214"/>
        <source>Type</source>
        <translation>Typ</translation>
    </message>
    <message>
        <location filename="../transactiontablemodel.cpp" line="283"/>
        <source>Offline (%1 confirmations)</source>
        <translation>Nicht verbunden (%1 Bestätigungen)</translation>
    </message>
    <message>
        <location filename="../transactiontablemodel.cpp" line="286"/>
        <source>Unconfirmed (%1 of %2 confirmations)</source>
        <translation>Unbestätigt (%1 von %2 Bestätigungen)</translation>
    </message>
    <message numerus="yes">
        <location filename="../transactiontablemodel.cpp" line="297"/>
        <source>Mined balance will be available in %n more blocks</source>
        <translation>
            <numerusform>Der erarbeitete Betrag wird in %n Block verfügbar sein</numerusform>
            <numerusform>Der erarbeitete Betrag wird in %n Blöcken verfügbar sein</numerusform>
        </translation>
    </message>
    <message>
        <location filename="../transactiontablemodel.cpp" line="306"/>
        <source>Generated but not accepted</source>
        <translation>Generiert, jedoch nicht angenommen</translation>
    </message>
</context>
<context>
    <name>TransactionView</name>
    <message>
<<<<<<< HEAD
        <location filename="../transactionview.cpp" line="56"/>
        <source>Today</source>
        <translation>Heute</translation>
    </message>
    <message>
        <location filename="../transactionview.cpp" line="57"/>
        <source>This week</source>
        <translation>Diese Woche</translation>
    </message>
    <message>
        <location filename="../transactionview.cpp" line="60"/>
        <source>This year</source>
        <translation>Dieses Jahr</translation>
    </message>
    <message>
        <location filename="../transactionview.cpp" line="72"/>
        <source>Received with</source>
        <translation>Empfangen über</translation>
    </message>
    <message>
        <location filename="../transactionview.cpp" line="126"/>
        <source>Copy amount</source>
        <translation>Betrag kopieren</translation>
=======
        <location filename="../transactionview.cpp" line="77"/>
        <source>Mined</source>
        <translation>Erarbeitet</translation>
    </message>
    <message>
        <location filename="../transactionview.cpp" line="90"/>
        <source>Min amount</source>
        <translation>Minimaler Betrag</translation>
    </message>
    <message>
        <location filename="../transactionview.cpp" line="125"/>
        <source>Copy address</source>
        <translation>Adresse kopieren</translation>
    </message>
    <message>
        <location filename="../transactionview.cpp" line="126"/>
        <source>Copy label</source>
        <translation>Bezeichnung kopieren</translation>
    </message>
    <message>
        <location filename="../transactionview.cpp" line="58"/>
        <source>This month</source>
        <translation>Diesen Monat</translation>
    </message>
    <message>
        <location filename="../transactionview.cpp" line="55"/>
        <location filename="../transactionview.cpp" line="71"/>
        <source>All</source>
        <translation>Alle</translation>
    </message>
    <message>
        <location filename="../transactionview.cpp" line="76"/>
        <source>To yourself</source>
        <translation>Eigenüberweisung</translation>
>>>>>>> fc1cd74b
    </message>
    <message>
        <location filename="../transactionview.cpp" line="127"/>
        <source>Edit label</source>
        <translation>Bezeichnung bearbeiten</translation>
    </message>
    <message>
        <location filename="../transactionview.cpp" line="270"/>
        <source>Export Transaction Data</source>
        <translation>Transaktionen exportieren</translation>
    </message>
    <message>
        <location filename="../transactionview.cpp" line="271"/>
        <source>Comma separated file (*.csv)</source>
        <translation>Kommagetrennte Datei (*.csv)</translation>
    </message>
    <message>
        <location filename="../transactionview.cpp" line="279"/>
        <source>Confirmed</source>
        <translation>Bestätigt</translation>
    </message>
    <message>
        <location filename="../transactionview.cpp" line="280"/>
        <source>Date</source>
        <translation>Datum</translation>
    </message>
    <message>
        <location filename="../transactionview.cpp" line="281"/>
        <source>Type</source>
        <translation>Typ</translation>
    </message>
    <message>
<<<<<<< HEAD
        <location filename="../transactionview.cpp" line="282"/>
        <source>Label</source>
        <translation>Bezeichnung</translation>
    </message>
    <message>
        <location filename="../transactionview.cpp" line="283"/>
=======
        <location filename="../transactionview.cpp" line="285"/>
>>>>>>> fc1cd74b
        <source>Address</source>
        <translation>Adresse</translation>
    </message>
    <message>
        <location filename="../transactionview.cpp" line="284"/>
        <source>Amount</source>
        <translation>Betrag</translation>
    </message>
    <message>
        <location filename="../transactionview.cpp" line="285"/>
        <source>ID</source>
        <translation>ID</translation>
    </message>
    <message>
        <location filename="../transactionview.cpp" line="289"/>
        <source>Error exporting</source>
        <translation>Fehler beim Exportieren</translation>
    </message>
    <message>
        <location filename="../transactionview.cpp" line="289"/>
        <source>Could not write to file %1.</source>
        <translation>Konnte nicht in Datei %1 schreiben.</translation>
    </message>
    <message>
        <location filename="../transactionview.cpp" line="384"/>
        <source>Range:</source>
        <translation>Zeitraum:</translation>
    </message>
    <message>
        <location filename="../transactionview.cpp" line="392"/>
        <source>to</source>
        <translation>bis</translation>
    </message>
    <message>
<<<<<<< HEAD
        <location filename="../transactionview.cpp" line="58"/>
        <source>This month</source>
        <translation>Diesen Monat</translation>
    </message>
    <message>
        <location filename="../transactionview.cpp" line="59"/>
        <source>Last month</source>
        <translation>Letzten Monat</translation>
    </message>
    <message>
        <location filename="../transactionview.cpp" line="77"/>
        <source>Mined</source>
        <translation>Erarbeitet</translation>
    </message>
    <message>
=======
        <location filename="../transactionview.cpp" line="56"/>
        <source>Today</source>
        <translation>Heute</translation>
    </message>
    <message>
        <location filename="../transactionview.cpp" line="57"/>
        <source>This week</source>
        <translation>Diese Woche</translation>
    </message>
    <message>
        <location filename="../transactionview.cpp" line="60"/>
        <source>This year</source>
        <translation>Dieses Jahr</translation>
    </message>
    <message>
        <location filename="../transactionview.cpp" line="61"/>
        <source>Range...</source>
        <translation>Zeitraum...</translation>
    </message>
    <message>
        <location filename="../transactionview.cpp" line="72"/>
        <source>Received with</source>
        <translation>Empfangen über</translation>
    </message>
    <message>
        <location filename="../transactionview.cpp" line="74"/>
        <source>Sent to</source>
        <translation>Überwiesen an</translation>
    </message>
    <message>
>>>>>>> fc1cd74b
        <location filename="../transactionview.cpp" line="78"/>
        <source>Other</source>
        <translation>Andere</translation>
    </message>
    <message>
        <location filename="../transactionview.cpp" line="84"/>
        <source>Enter address or label to search</source>
        <translation>Zu suchende Adresse oder Bezeichnung eingeben</translation>
    </message>
    <message>
<<<<<<< HEAD
        <location filename="../transactionview.cpp" line="90"/>
        <source>Min amount</source>
        <translation>Minimaler Betrag</translation>
    </message>
    <message>
        <location filename="../transactionview.cpp" line="124"/>
        <source>Copy address</source>
        <translation>Adresse kopieren</translation>
    </message>
    <message>
        <location filename="../transactionview.cpp" line="125"/>
        <source>Copy label</source>
        <translation>Bezeichnung kopieren</translation>
    </message>
    <message>
        <location filename="../transactionview.cpp" line="128"/>
        <source>Show details...</source>
        <translation>Transaktionsdetails anzeigen</translation>
=======
        <location filename="../transactionview.cpp" line="128"/>
        <source>Show details...</source>
        <translation>Transaktionsdetails anzeigen</translation>
    </message>
    <message>
        <location filename="../transactionview.cpp" line="284"/>
        <source>Label</source>
        <translation>Bezeichnung</translation>
>>>>>>> fc1cd74b
    </message>
    <message>
        <location filename="../transactionview.cpp" line="55"/>
        <location filename="../transactionview.cpp" line="71"/>
        <source>All</source>
        <translation>Alle</translation>
    </message>
    <message>
        <location filename="../transactionview.cpp" line="61"/>
        <source>Range...</source>
        <translation>Zeitraum...</translation>
    </message>
    <message>
        <location filename="../transactionview.cpp" line="74"/>
        <source>Sent to</source>
        <translation>Überwiesen an</translation>
    </message>
    <message>
        <location filename="../transactionview.cpp" line="76"/>
        <source>To yourself</source>
        <translation>Eigenüberweisung</translation>
    </message>
</context>
<context>
    <name>WalletModel</name>
    <message>
        <location filename="../walletmodel.cpp" line="145"/>
        <source>Sending...</source>
        <translation>Überweise...</translation>
    </message>
</context>
<context>
    <name>bitcoin-core</name>
    <message>
<<<<<<< HEAD
        <location filename="../bitcoinstrings.cpp" line="72"/>
        <source>Cannot obtain a lock on data directory %s.  Bitcoin is probably already running.</source>
        <translation>Datenverzeichnis %s kann nicht gesperrt werden. Evtl. wurde Bitcoin bereits gestartet.</translation>
    </message>
    <message>
        <location filename="../bitcoinstrings.cpp" line="85"/>
        <source>Cannot initialize keypool</source>
        <translation>Schlüsselpool kann nicht initialisiert werden</translation>
    </message>
    <message>
        <location filename="../bitcoinstrings.cpp" line="86"/>
        <source>Cannot write default address</source>
        <translation>Standardadresse kann nicht geschrieben werden</translation>
=======
        <location filename="../bitcoinstrings.cpp" line="8"/>
        <source>Bitcoin version</source>
        <translation>Bitcoin Version</translation>
    </message>
    <message>
        <location filename="../bitcoinstrings.cpp" line="9"/>
        <source>Usage:</source>
        <translation>Benutzung:</translation>
    </message>
    <message>
        <location filename="../bitcoinstrings.cpp" line="69"/>
        <source>Loading block index...</source>
        <translation>Lade Blockindex...</translation>
>>>>>>> fc1cd74b
    </message>
    <message>
        <location filename="../bitcoinstrings.cpp" line="78"/>
        <source>Error loading blkindex.dat</source>
        <translation>Fehler beim Laden von blkindex.dat</translation>
    </message>
    <message>
<<<<<<< HEAD
        <location filename="../bitcoinstrings.cpp" line="81"/>
        <source>Error loading wallet.dat: Wallet requires newer version of Bitcoin</source>
        <translation>Fehler beim Laden von wallet.dat: Brieftasche benötigt neuere Version von Bitcoin</translation>
    </message>
    <message>
        <location filename="../bitcoinstrings.cpp" line="83"/>
        <source>Error loading wallet.dat</source>
        <translation>Fehler beim Laden von wallet.dat (Brieftasche)</translation>
    </message>
    <message>
        <location filename="../bitcoinstrings.cpp" line="84"/>
        <source>Cannot downgrade wallet</source>
        <translation>Brieftasche kann nicht auf eine ältere Version herabgestuft werden</translation>
    </message>
    <message>
        <location filename="../bitcoinstrings.cpp" line="16"/>
        <source>Generate coins</source>
        <translation>Bitcoins generieren</translation>
    </message>
    <message>
        <location filename="../bitcoinstrings.cpp" line="89"/>
=======
        <location filename="../bitcoinstrings.cpp" line="77"/>
        <source>Rescanning...</source>
        <translation>Durchsuche erneut...</translation>
    </message>
    <message>
        <location filename="../bitcoinstrings.cpp" line="79"/>
>>>>>>> fc1cd74b
        <source>Invalid -proxy address</source>
        <translation>Fehlerhafte Proxy-Adresse</translation>
    </message>
    <message>
<<<<<<< HEAD
        <location filename="../bitcoinstrings.cpp" line="20"/>
        <source>Specify data directory</source>
        <translation>Datenverzeichnis angeben</translation>
    </message>
    <message>
        <location filename="../bitcoinstrings.cpp" line="91"/>
=======
        <location filename="../bitcoinstrings.cpp" line="81"/>
>>>>>>> fc1cd74b
        <source>Warning: -paytxfee is set very high.  This is the transaction fee you will pay if you send a transaction.</source>
        <translation>Warnung: -paytxfee ist auf einen sehr hohen Wert gesetzt. Dies ist die Gebühr die beim Senden einer Transaktion fällig wird.</translation>
    </message>
    <message>
<<<<<<< HEAD
        <location filename="../bitcoinstrings.cpp" line="94"/>
        <source>Error: CreateThread(StartNode) failed</source>
        <translation>Fehler: CreateThread(StartNode) fehlgeschlagen</translation>
    </message>
    <message>
        <location filename="../bitcoinstrings.cpp" line="25"/>
        <source>Listen for connections on &lt;port&gt; (default: 8333 or testnet: 18333)</source>
        <translation>&lt;port&gt; nach Verbindungen abhören (Standard: 8333 oder Testnetz: 18333)</translation>
    </message>
    <message>
        <location filename="../bitcoinstrings.cpp" line="46"/>
        <source>Prepend debug output with timestamp</source>
        <translation>Der Debugausgabe einen Zeitstempel voranstellen</translation>
=======
        <location filename="../bitcoinstrings.cpp" line="86"/>
        <source>Unable to bind to port %d on this computer.  Bitcoin is probably already running.</source>
        <translation>Fehler beim registrieren des Ports %d auf diesem Computer. Evtl. wurde Bitcoin bereits gestartet.</translation>
    </message>
    <message>
        <location filename="../bitcoinstrings.cpp" line="85"/>
        <source>Warning: Disk space is low</source>
        <translation>Warnung: Festplattenplatz wird knapp</translation>
    </message>
    <message>
        <location filename="../bitcoinstrings.cpp" line="64"/>
        <source>Cannot obtain a lock on data directory %s.  Bitcoin is probably already running.</source>
        <translation>Datenverzeichnis %s kann nicht gesperrt werden. Evtl. wurde Bitcoin bereits gestartet.</translation>
    </message>
    <message>
        <location filename="../bitcoinstrings.cpp" line="67"/>
        <source>Loading addresses...</source>
        <translation>Lade Adressen...</translation>
    </message>
    <message>
        <location filename="../bitcoinstrings.cpp" line="78"/>
        <source>Done loading</source>
        <translation>Laden abgeschlossen</translation>
    </message>
    <message>
        <location filename="../bitcoinstrings.cpp" line="80"/>
        <source>Invalid amount for -paytxfee=&lt;amount&gt;</source>
        <translation>Ungültige Angabe für -paytxfee=&lt;Betrag&gt;</translation>
>>>>>>> fc1cd74b
    </message>
    <message>
        <location filename="../bitcoinstrings.cpp" line="102"/>
        <source>beta</source>
        <translation>Beta</translation>
    </message>
    <message>
<<<<<<< HEAD
        <location filename="../bitcoinstrings.cpp" line="34"/>
        <source>Number of seconds to keep misbehaving peers from reconnecting (default: 86400)</source>
        <translation>Anzahl Sekunden, während denen sich nicht konform verhaltenden Gegenstellen die Wiederverbindung verweigert wird (Standard: 86400)</translation>
=======
        <location filename="../bitcoinstrings.cpp" line="75"/>
        <source>Wallet needed to be rewritten: restart Bitcoin to complete    
</source>
        <translation>Brieftasche muss neu geschrieben werden: Starten Sie Bitcoin zur Fertigstellung neu</translation>
    </message>
    <message>
        <location filename="../bitcoinstrings.cpp" line="84"/>
        <source>Error: CreateThread(StartNode) failed</source>
        <translation>Fehler: CreateThread(StartNode) fehlgeschlagen</translation>
    </message>
    <message>
        <location filename="../bitcoinstrings.cpp" line="89"/>
        <source>Warning: Please check that your computer&apos;s date and time are correct.  If your clock is wrong Bitcoin will not work properly.</source>
        <translation>Warnung: Bitte korrigieren Sie die Datums- und Uhrzeiteinstellungen Ihres Computers, da Bitcoin ansonsten nicht ordnungsgemäß funktionieren wird.</translation>
    </message>
    <message>
        <location filename="../bitcoinstrings.cpp" line="10"/>
        <source>Send command to -server or bitcoind
</source>
        <translation>Sende Befehl an -server oder bitcoind
</translation>
>>>>>>> fc1cd74b
    </message>
    <message>
        <location filename="../bitcoinstrings.cpp" line="42"/>
        <source>Accept command line and JSON-RPC commands</source>
        <translation>Kommandozeilenbefehle und JSON-RPC Befehle annehmen</translation>
    </message>
    <message>
        <location filename="../bitcoinstrings.cpp" line="44"/>
        <source>Use the test network</source>
        <translation>Das Testnetz verwenden</translation>
    </message>
    <message>
        <location filename="../bitcoinstrings.cpp" line="27"/>
        <source>Add a node to connect to and attempt to keep the connection open</source>
        <translation>Mit dem Knoten verbinden und versuchen die Verbindung aufrecht zu halten</translation>
    </message>
    <message>
        <location filename="../bitcoinstrings.cpp" line="47"/>
        <source>Send trace/debug info to console instead of debug.log file</source>
        <translation>Rückverfolgungs- und Debuginformationen an die Konsole senden anstatt sie in die debug.log Datei zu schreiben</translation>
    </message>
    <message>
        <location filename="../bitcoinstrings.cpp" line="29"/>
        <source>Find peers using internet relay chat (default: 0)</source>
        <translation>Gegenstellen via Internet Relay Chat finden (Standard: 0)</translation>
    </message>
    <message>
        <location filename="../bitcoinstrings.cpp" line="49"/>
        <source>Username for JSON-RPC connections</source>
        <translation>Benutzername für JSON-RPC Verbindungen</translation>
    </message>
    <message>
        <location filename="../bitcoinstrings.cpp" line="50"/>
        <source>Password for JSON-RPC connections</source>
        <translation>Passwort für JSON-RPC Verbindungen</translation>
    </message>
    <message>
        <location filename="../bitcoinstrings.cpp" line="43"/>
        <source>Run in the background as a daemon and accept commands</source>
        <translation>Als Hintergrunddienst starten und Befehle annehmen</translation>
    </message>
    <message>
        <location filename="../bitcoinstrings.cpp" line="41"/>
        <source>Fee per KB to add to transactions you send</source>
        <translation>Gebühr pro KB, die gesendeten Transaktionen hinzugefügt wird</translation>
    </message>
    <message>
        <location filename="../bitcoinstrings.cpp" line="52"/>
        <source>Allow JSON-RPC connections from specified IP address</source>
        <translation>JSON-RPC Verbindungen von der angegebenen IP-Adresse erlauben</translation>
    </message>
    <message>
        <location filename="../bitcoinstrings.cpp" line="53"/>
        <source>Send commands to node running on &lt;ip&gt; (default: 127.0.0.1)</source>
        <translation>Sende Befehle an Knoten &lt;ip&gt; (Standard: 127.0.0.1)</translation>
    </message>
    <message>
        <location filename="../bitcoinstrings.cpp" line="58"/>
        <source>Set key pool size to &lt;n&gt; (default: 100)</source>
        <translation>Größe des Schlüsselpools festlegen auf &lt;n&gt; (Standard: 100)</translation>
    </message>
    <message>
        <location filename="../bitcoinstrings.cpp" line="65"/>
        <source>Use OpenSSL (https) for JSON-RPC connections</source>
        <translation>OpenSSL (https) für JSON-RPC Verbindungen verwenden</translation>
    </message>
    <message>
        <location filename="../bitcoinstrings.cpp" line="66"/>
        <source>Server certificate file (default: server.cert)</source>
        <translation>Serverzertifikat (Standard: server.cert)</translation>
    </message>
    <message>
        <location filename="../bitcoinstrings.cpp" line="67"/>
        <source>Server private key (default: server.pem)</source>
        <translation>Privater Serverschlüssel (Standard: server.pem)</translation>
    </message>
    <message>
        <location filename="../bitcoinstrings.cpp" line="68"/>
        <source>Acceptable ciphers (default: TLSv1+HIGH:!SSLv2:!aNULL:!eNULL:!AH:!3DES:@STRENGTH)</source>
        <translation>Akzeptierte Chiffren (Standard: TLSv1+HIGH:!SSLv2:!aNULL:!eNULL:!AH:!3DES:@STRENGTH)</translation>
    </message>
    <message>
        <location filename="../bitcoinstrings.cpp" line="71"/>
        <source>This help message</source>
        <translation>Dieser Hilfetext</translation>
    </message>
    <message>
        <location filename="../bitcoinstrings.cpp" line="54"/>
        <source>Execute command when the best block changes (%s in cmd is replaced by block hash)</source>
        <translation>Kommando ausführen wenn der beste Block wechselt (%s im Kommando wird durch den Hash des Blocks ersetzt)</translation>
    </message>
    <message>
        <location filename="../bitcoinstrings.cpp" line="59"/>
        <source>Rescan the block chain for missing wallet transactions</source>
        <translation>Blockkette erneut nach fehlenden Transaktionen der Brieftasche durchsuchen</translation>
    </message>
    <message>
        <location filename="../bitcoinstrings.cpp" line="57"/>
        <source>Upgrade wallet to latest format</source>
        <translation>Brieftasche auf das neueste Format aktualisieren</translation>
    </message>
    <message>
        <location filename="../bitcoinstrings.cpp" line="60"/>
        <source>How many blocks to check at startup (default: 2500, 0 = all)</source>
        <translation>Wieviele Blöcke sollen beim Starten geprüft werden (Standard: 2500, 0 = alle)</translation>
    </message>
    <message>
        <location filename="../bitcoinstrings.cpp" line="61"/>
        <source>How thorough the block verification is (0-6, default: 1)</source>
        <translation>Wie gründlich soll die Blockprüfung sein (0-6, Standard: 1)</translation>
    </message>
    <message>
        <location filename="../bitcoinstrings.cpp" line="14"/>
        <source>Specify configuration file (default: bitcoin.conf)</source>
        <translation>Konfigurationsdatei angeben (Standard: bitcoin.conf)</translation>
    </message>
    <message>
        <location filename="../bitcoinstrings.cpp" line="23"/>
        <source>Connect through socks4 proxy</source>
        <translation>Über einen SOCKS4-Proxy verbinden:</translation>
    </message>
    <message>
<<<<<<< HEAD
        <location filename="../bitcoinstrings.cpp" line="48"/>
        <source>Send trace/debug info to debugger</source>
        <translation>Rückverfolgungs- und Debug-Informationen an den Debugger senden</translation>
    </message>
    <message>
        <location filename="../bitcoinstrings.cpp" line="62"/>
        <source>
SSL options: (see the Bitcoin Wiki for SSL setup instructions)</source>
        <translation>
SSL Einstellungen: (siehe Bitcoin-Wiki für SSL Installationsanweisungen)</translation>
=======
        <location filename="../bitcoinstrings.cpp" line="38"/>
        <source>Attempt to use UPnP to map the listening port
</source>
        <translation>Versuche eine Verbindung mittels UPnP herzustellen</translation>
>>>>>>> fc1cd74b
    </message>
    <message>
        <location filename="../bitcoinstrings.cpp" line="8"/>
        <source>Bitcoin version</source>
        <translation>Bitcoin Version</translation>
    </message>
    <message>
        <location filename="../bitcoinstrings.cpp" line="26"/>
        <source>Maintain at most &lt;n&gt; connections to peers (default: 125)</source>
        <translation>Maximal &lt;n&gt; Verbindungen zu Gegenstellen aufrechterhalten (Standard: 125)</translation>
    </message>
    <message>
        <location filename="../bitcoinstrings.cpp" line="13"/>
        <source>Options:</source>
        <translation>Optionen:</translation>
    </message>
    <message>
        <location filename="../bitcoinstrings.cpp" line="10"/>
        <source>Send command to -server or bitcoind</source>
        <translation>Befehl an -server oder bitcoind senden</translation>
    </message>
    <message>
        <location filename="../bitcoinstrings.cpp" line="22"/>
        <source>Specify connection timeout (in milliseconds)</source>
        <translation>Verbindungstimeout angeben (in Millisekunden)</translation>
    </message>
    <message>
        <location filename="../bitcoinstrings.cpp" line="15"/>
        <source>Specify pid file (default: bitcoind.pid)</source>
        <translation>PID-Datei angeben (Standard: bitcoind.pid)</translation>
    </message>
    <message>
        <location filename="../bitcoinstrings.cpp" line="33"/>
        <source>Threshold for disconnecting misbehaving peers (default: 100)</source>
        <translation>Schwellenwert, um Verbindungen zu sich nicht konform verhaltenden Gegenstellen zu beenden (Standard: 100)</translation>
    </message>
    <message>
        <location filename="../bitcoinstrings.cpp" line="9"/>
        <source>Usage:</source>
        <translation>Benutzung:</translation>
    </message>
    <message>
        <location filename="../bitcoinstrings.cpp" line="88"/>
        <source>Done loading</source>
        <translation>Laden abgeschlossen</translation>
    </message>
    <message>
        <location filename="../bitcoinstrings.cpp" line="90"/>
        <source>Invalid amount for -paytxfee=&lt;amount&gt;</source>
        <translation>Ungültige Angabe für -paytxfee=&lt;Betrag&gt;</translation>
    </message>
    <message>
        <location filename="../bitcoinstrings.cpp" line="96"/>
        <source>Unable to bind to port %d on this computer.  Bitcoin is probably already running.</source>
        <translation>Fehler beim registrieren des Ports %d auf diesem Computer. Evtl. wurde Bitcoin bereits gestartet.</translation>
    </message>
    <message>
        <location filename="../bitcoinstrings.cpp" line="99"/>
        <source>Warning: Please check that your computer&apos;s date and time are correct.  If your clock is wrong Bitcoin will not work properly.</source>
        <translation>Warnung: Bitte korrigieren Sie die Datums- und Uhrzeiteinstellungen Ihres Computers, da Bitcoin ansonsten nicht ordnungsgemäß funktionieren wird.</translation>
    </message>
    <message>
        <location filename="../bitcoinstrings.cpp" line="11"/>
        <source>List commands</source>
        <translation>Befehle auflisten</translation>
    </message>
    <message>
        <location filename="../bitcoinstrings.cpp" line="75"/>
        <source>Loading addresses...</source>
        <translation>Lade Adressen...</translation>
    </message>
    <message>
        <location filename="../bitcoinstrings.cpp" line="77"/>
        <source>Loading block index...</source>
        <translation>Lade Blockindex...</translation>
    </message>
    <message>
        <location filename="../bitcoinstrings.cpp" line="79"/>
        <source>Loading wallet...</source>
        <translation>Lade Brieftasche...</translation>
    </message>
    <message>
        <location filename="../bitcoinstrings.cpp" line="87"/>
        <source>Rescanning...</source>
        <translation>Durchsuche erneut...</translation>
    </message>
    <message>
        <location filename="../bitcoinstrings.cpp" line="12"/>
        <source>Get help for a command</source>
        <translation>Hilfe zu einem Befehl erhalten</translation>
    </message>
    <message>
        <location filename="../bitcoinstrings.cpp" line="95"/>
        <source>Warning: Disk space is low</source>
        <translation>Warnung: Festplattenplatz wird knapp</translation>
    </message>
    <message>
        <location filename="../bitcoinstrings.cpp" line="76"/>
        <source>Error loading addr.dat</source>
        <translation>Fehler beim Laden von addr.dat</translation>
    </message>
    <message>
        <location filename="../bitcoinstrings.cpp" line="17"/>
        <source>Don&apos;t generate coins</source>
        <translation>Keine Bitcoins generieren</translation>
    </message>
    <message>
        <location filename="../bitcoinstrings.cpp" line="80"/>
        <source>Error loading wallet.dat: Wallet corrupted</source>
        <translation>Fehler beim Laden von wallet.dat: Brieftasche beschädigt</translation>
    </message>
    <message>
        <location filename="../bitcoinstrings.cpp" line="82"/>
        <source>Wallet needed to be rewritten: restart Bitcoin to complete</source>
        <translation>Brieftasche muss neu geschrieben werden: Starten Sie Bitcoin zur Fertigstellung neu</translation>
    </message>
    <message>
        <location filename="../bitcoinstrings.cpp" line="18"/>
        <source>Start minimized</source>
        <translation>Minimiert starten</translation>
    </message>
    <message>
        <location filename="../bitcoinstrings.cpp" line="19"/>
        <source>Show splash screen on startup (default: 1)</source>
        <translation>Startbildschirm beim Starten anzeigen (Standard: 1)</translation>
    </message>
    <message>
        <location filename="../bitcoinstrings.cpp" line="21"/>
        <source>Set database cache size in megabytes (default: 25)</source>
        <translation>Größe des Datenbankcaches in MB festlegen (Standard: 25)</translation>
    </message>
    <message>
        <location filename="../bitcoinstrings.cpp" line="24"/>
        <source>Allow DNS lookups for addnode and connect</source>
        <translation>Erlaube DNS Namensauflösung für addnode und connect</translation>
    </message>
    <message>
        <location filename="../bitcoinstrings.cpp" line="28"/>
        <source>Connect only to the specified node</source>
        <translation>Nur mit dem angegebenem Knoten verbinden</translation>
    </message>
    <message>
        <location filename="../bitcoinstrings.cpp" line="30"/>
        <source>Accept connections from outside (default: 1)</source>
        <translation>Eingehende Verbindungen annehmen (Standard: 1)</translation>
    </message>
    <message>
        <location filename="../bitcoinstrings.cpp" line="31"/>
        <source>Set language, for example &quot;de_DE&quot; (default: system locale)</source>
        <translation>Sprache festlegen, z.B. &quot;de_DE&quot; (Standard: System Locale)</translation>
    </message>
    <message>
        <location filename="../bitcoinstrings.cpp" line="32"/>
        <source>Find peers using DNS lookup (default: 1)</source>
        <translation>Gegenstellen via DNS-Namensauflösung finden (Standard: 1)</translation>
    </message>
    <message>
<<<<<<< HEAD
        <location filename="../bitcoinstrings.cpp" line="37"/>
        <source>Maximum per-connection receive buffer, &lt;n&gt;*1000 bytes (default: 10000)</source>
        <translation>Maximale Größe des Empfangspuffers pro Verbindung, &lt;n&gt;*1000 Bytes (Standard: 10000)</translation>
    </message>
    <message>
        <location filename="../bitcoinstrings.cpp" line="38"/>
        <source>Maximum per-connection send buffer, &lt;n&gt;*1000 bytes (default: 10000)</source>
        <translation>Maximale Größe des Sendepuffers pro Verbindung, &lt;n&gt;*1000 Bytes (Standard: 10000)</translation>
    </message>
    <message>
        <location filename="../bitcoinstrings.cpp" line="39"/>
        <source>Use Universal Plug and Play to map the listening port (default: 1)</source>
        <translation type="unfinished">UPnP verwenden, um die Portweiterleitung einzurichten (Standard: 1)</translation>
    </message>
    <message>
        <location filename="../bitcoinstrings.cpp" line="40"/>
        <source>Use Universal Plug and Play to map the listening port (default: 0)</source>
        <translation type="unfinished">UPnP verwenden, um die Portweiterleitung einzurichten (Standard: 0)</translation>
    </message>
    <message>
        <location filename="../bitcoinstrings.cpp" line="45"/>
        <source>Output extra debugging information</source>
        <translation>Ausgabe zusätzlicher Debugging-Informationen</translation>
    </message>
    <message>
        <location filename="../bitcoinstrings.cpp" line="51"/>
        <source>Listen for JSON-RPC connections on &lt;port&gt; (default: 8332)</source>
        <translation>&lt;port&gt; nach JSON-RPC Verbindungen abhören (Standard: 8332)</translation>
=======
        <location filename="../bitcoin.cpp" line="169"/>
        <source>Bitcoin-Qt</source>
        <translation>Bitcoin-Qt</translation>
>>>>>>> fc1cd74b
    </message>
</context>
</TS><|MERGE_RESOLUTION|>--- conflicted
+++ resolved
@@ -42,7 +42,7 @@
     <message>
         <location filename="../forms/addressbookpage.ui" line="20"/>
         <source>These are your Bitcoin addresses for receiving payments.  You may want to give a different one to each sender so you can keep track of who is paying you.</source>
-        <translation type="unfinished">Dies sind Ihre Bitcoin-Adressen zum Empfangen von Zahlungen. Es steht Ihnen frei, jedem Absender eine Andere mitzuteilen, um einen besseren Überblick über eingehende Zahlungen zu erhalten.</translation>
+        <translation>Dies sind Ihre Bitcoin-Adressen zum Empfangen von Zahlungen. Es steht Ihnen frei, jedem Absender eine Andere mitzuteilen, um einen besseren Überblick über eingehende Zahlungen zu erhalten.</translation>
     </message>
     <message>
         <location filename="../forms/addressbookpage.ui" line="33"/>
@@ -70,6 +70,16 @@
         <translation>In die Zwischenablage &amp;kopieren</translation>
     </message>
     <message>
+        <location filename="../forms/addressbookpage.ui" line="85"/>
+        <source>Show &amp;QR Code</source>
+        <translation>&amp;QR-Code anzeigen</translation>
+    </message>
+    <message>
+        <location filename="../forms/addressbookpage.ui" line="99"/>
+        <source>&amp;Sign Message</source>
+        <translation>Nachricht &amp;signieren</translation>
+    </message>
+    <message>
         <location filename="../forms/addressbookpage.ui" line="110"/>
         <source>Delete the currently selected address from the list. Only sending addresses can be deleted.</source>
         <translation>Die ausgewählte Adresse aus der Liste entfernen. Sie können nur Zahlungsadressen entfernen.</translation>
@@ -80,32 +90,31 @@
         <translation>&amp;Löschen</translation>
     </message>
     <message>
-<<<<<<< HEAD
-        <location filename="../forms/addressbookpage.ui" line="99"/>
-        <source>&amp;Sign Message</source>
-        <translation>Nachricht &amp;signieren</translation>
-    </message>
-    <message>
-        <location filename="../forms/addressbookpage.ui" line="85"/>
-        <source>Show &amp;QR Code</source>
-        <translation>&amp;QR-Code anzeigen</translation>
-    </message>
-    <message>
         <location filename="../forms/addressbookpage.ui" line="96"/>
         <source>Sign a message to prove you own this address</source>
         <translation>Eine Nachricht signieren, um den Besitz einer Adresse zu beweisen</translation>
     </message>
     <message>
+        <location filename="../addressbookpage.cpp" line="278"/>
+        <source>Export Address Book Data</source>
+        <translation>Adressbuch exportieren</translation>
+    </message>
+    <message>
+        <location filename="../addressbookpage.cpp" line="292"/>
+        <source>Error exporting</source>
+        <translation>Fehler beim Exportieren</translation>
+    </message>
+    <message>
+        <location filename="../addressbookpage.cpp" line="62"/>
+        <source>Copy label</source>
+        <translation>Bezeichnung kopieren</translation>
+    </message>
+    <message>
         <location filename="../addressbookpage.cpp" line="61"/>
         <source>Copy address</source>
         <translation>Adresse kopieren</translation>
     </message>
     <message>
-        <location filename="../addressbookpage.cpp" line="62"/>
-        <source>Copy label</source>
-        <translation>Bezeichnung kopieren</translation>
-    </message>
-    <message>
         <location filename="../addressbookpage.cpp" line="63"/>
         <source>Edit</source>
         <translation>Bearbeiten</translation>
@@ -116,57 +125,30 @@
         <translation>Löschen</translation>
     </message>
     <message>
-        <location filename="../addressbookpage.cpp" line="278"/>
-        <source>Export Address Book Data</source>
-        <translation>Adressbuch exportieren</translation>
+        <location filename="../addressbookpage.cpp" line="292"/>
+        <source>Could not write to file %1.</source>
+        <translation>Konnte nicht in Datei %1 schreiben.</translation>
     </message>
     <message>
         <location filename="../addressbookpage.cpp" line="279"/>
-=======
-        <location filename="../addressbookpage.cpp" line="209"/>
->>>>>>> fc1cd74b
         <source>Comma separated file (*.csv)</source>
         <translation>Kommagetrennte Datei (*.csv)</translation>
-    </message>
-    <message>
-<<<<<<< HEAD
-        <location filename="../addressbookpage.cpp" line="292"/>
-=======
-        <location filename="../addressbookpage.cpp" line="222"/>
-        <source>Error exporting</source>
-        <translation>Fehler beim Exportieren</translation>
-    </message>
-    <message>
-        <location filename="../addressbookpage.cpp" line="208"/>
-        <source>Export Address Book Data</source>
-        <translation>Adressbuch exportieren</translation>
-    </message>
-    <message>
-        <location filename="../addressbookpage.cpp" line="222"/>
->>>>>>> fc1cd74b
-        <source>Could not write to file %1.</source>
-        <translation>Konnte nicht in Datei %1 schreiben.</translation>
-    </message>
-    <message>
-        <location filename="../addressbookpage.cpp" line="292"/>
-        <source>Error exporting</source>
-        <translation>Fehler beim Exportieren</translation>
     </message>
 </context>
 <context>
     <name>AddressTableModel</name>
     <message>
+        <location filename="../addresstablemodel.cpp" line="78"/>
+        <source>Label</source>
+        <translation>Bezeichnung</translation>
+    </message>
+    <message>
         <location filename="../addresstablemodel.cpp" line="114"/>
         <source>(no label)</source>
         <translation>(keine Bezeichnung)</translation>
     </message>
     <message>
         <location filename="../addresstablemodel.cpp" line="78"/>
-        <source>Label</source>
-        <translation>Bezeichnung</translation>
-    </message>
-    <message>
-        <location filename="../addresstablemodel.cpp" line="78"/>
         <source>Address</source>
         <translation>Adresse</translation>
     </message>
@@ -174,110 +156,66 @@
 <context>
     <name>AskPassphraseDialog</name>
     <message>
-<<<<<<< HEAD
+        <location filename="../askpassphrasedialog.cpp" line="118"/>
+        <source>Wallet encryption failed due to an internal error. Your wallet was not encrypted.</source>
+        <translation>Die Verschlüsselung der Brieftasche ist aufgrund eines internen Fehlers fehlgeschlagen. Ihre Brieftasche wurde nicht verschlüsselt.</translation>
+    </message>
+    <message>
         <location filename="../forms/askpassphrasedialog.ui" line="47"/>
         <source>Enter passphrase</source>
         <translation>Passphrase eingeben</translation>
     </message>
     <message>
+        <location filename="../forms/askpassphrasedialog.ui" line="61"/>
+        <source>New passphrase</source>
+        <translation>Neue Passphrase</translation>
+    </message>
+    <message>
+        <location filename="../forms/askpassphrasedialog.ui" line="75"/>
+        <source>Repeat new passphrase</source>
+        <translation>Neue Passphrase wiederholen</translation>
+    </message>
+    <message>
+        <location filename="../forms/askpassphrasedialog.ui" line="94"/>
+        <source>TextLabel</source>
+        <translation>Textbezeichnung</translation>
+    </message>
+    <message>
+        <location filename="../askpassphrasedialog.cpp" line="147"/>
+        <source>Wallet decryption failed</source>
+        <translation>Entschlüsselung der Brieftasche fehlgeschlagen</translation>
+    </message>
+    <message>
         <location filename="../askpassphrasedialog.cpp" line="43"/>
         <source>Unlock wallet</source>
         <translation>Brieftasche entsperren</translation>
     </message>
     <message>
-=======
->>>>>>> fc1cd74b
-        <location filename="../forms/askpassphrasedialog.ui" line="61"/>
-        <source>New passphrase</source>
-        <translation>Neue Passphrase</translation>
-    </message>
-    <message>
-<<<<<<< HEAD
+        <location filename="../forms/askpassphrasedialog.ui" line="26"/>
+        <source>Dialog</source>
+        <translation>Dialog</translation>
+    </message>
+    <message>
+        <location filename="../askpassphrasedialog.cpp" line="51"/>
+        <source>Decrypt wallet</source>
+        <translation>Brieftasche entschlüsseln</translation>
+    </message>
+    <message>
         <location filename="../askpassphrasedialog.cpp" line="54"/>
         <source>Change passphrase</source>
         <translation>Passphrase ändern</translation>
     </message>
     <message>
-        <location filename="../forms/askpassphrasedialog.ui" line="75"/>
-        <source>Repeat new passphrase</source>
-        <translation>Neue Passphrase wiederholen</translation>
-    </message>
-    <message>
-        <location filename="../askpassphrasedialog.cpp" line="34"/>
-        <source>Enter the new passphrase to the wallet.&lt;br/&gt;Please use a passphrase of &lt;b&gt;10 or more random characters&lt;/b&gt;, or &lt;b&gt;eight or more words&lt;/b&gt;.</source>
-        <translation>Geben Sie die neue Passphrase für die Brieftasche ein.&lt;br&gt;Bitte benutzen Sie eine Passphrase bestehend aus &lt;b&gt;10 oder mehr zufälligen Zeichen&lt;/b&gt; oder &lt;b&gt;8 oder mehr Wörtern&lt;/b&gt;.</translation>
-=======
-        <location filename="../forms/askpassphrasedialog.ui" line="26"/>
-        <source>Dialog</source>
-        <translation>Dialog</translation>
-    </message>
-    <message>
-        <location filename="../forms/askpassphrasedialog.ui" line="47"/>
-        <source>Enter passphrase</source>
-        <translation>Passphrase eingeben</translation>
->>>>>>> fc1cd74b
-    </message>
-    <message>
-        <location filename="../forms/askpassphrasedialog.ui" line="94"/>
-        <source>TextLabel</source>
-        <translation>Textbezeichnung</translation>
-    </message>
-    <message>
-        <location filename="../askpassphrasedialog.cpp" line="35"/>
-        <source>Encrypt wallet</source>
-        <translation>Brieftasche verschlüsseln</translation>
-    </message>
-    <message>
-<<<<<<< HEAD
-        <location filename="../forms/askpassphrasedialog.ui" line="26"/>
-        <source>Dialog</source>
-        <translation>Dialog</translation>
-=======
-        <location filename="../askpassphrasedialog.cpp" line="161"/>
-        <source>Wallet passphrase was successfully changed.</source>
-        <translation>Die Passphrase der Brieftasche wurde erfolgreich geändert.</translation>
-    </message>
-    <message>
-        <location filename="../forms/askpassphrasedialog.ui" line="75"/>
-        <source>Repeat new passphrase</source>
-        <translation>Neue Passphrase wiederholen</translation>
-    </message>
-    <message>
-        <location filename="../askpassphrasedialog.cpp" line="43"/>
-        <source>Unlock wallet</source>
-        <translation>Brieftasche entsperren</translation>
-    </message>
-    <message>
-        <location filename="../askpassphrasedialog.cpp" line="46"/>
-        <source>This operation needs your wallet passphrase to decrypt the wallet.</source>
-        <translation>Dieser Vorgang benötigt Ihre Passphrase um die Brieftasche zu entschlüsseln.</translation>
-    </message>
-    <message>
-        <location filename="../askpassphrasedialog.cpp" line="51"/>
-        <source>Decrypt wallet</source>
-        <translation>Brieftasche entschlüsseln</translation>
->>>>>>> fc1cd74b
-    </message>
-    <message>
-        <location filename="../askpassphrasedialog.cpp" line="111"/>
-        <location filename="../askpassphrasedialog.cpp" line="160"/>
-        <source>Wallet encrypted</source>
-        <translation>Brieftasche verschlüsselt</translation>
-    </message>
-    <message>
         <location filename="../askpassphrasedialog.cpp" line="55"/>
         <source>Enter the old and new passphrase to the wallet.</source>
         <translation>Geben Sie die alte und die neue Passphrase der Brieftasche ein.</translation>
     </message>
     <message>
-<<<<<<< HEAD
         <location filename="../askpassphrasedialog.cpp" line="101"/>
         <source>Confirm wallet encryption</source>
         <translation>Verschlüsselung der Brieftasche bestätigen</translation>
     </message>
     <message>
-=======
->>>>>>> fc1cd74b
         <location filename="../askpassphrasedialog.cpp" line="117"/>
         <location filename="../askpassphrasedialog.cpp" line="124"/>
         <location filename="../askpassphrasedialog.cpp" line="166"/>
@@ -286,39 +224,44 @@
         <translation>Verschlüsselung der Brieftasche fehlgeschlagen</translation>
     </message>
     <message>
-        <location filename="../askpassphrasedialog.cpp" line="118"/>
-        <source>Wallet encryption failed due to an internal error. Your wallet was not encrypted.</source>
-        <translation>Die Verschlüsselung der Brieftasche ist aufgrund eines internen Fehlers fehlgeschlagen. Ihre Brieftasche wurde nicht verschlüsselt.</translation>
-    </message>
-    <message>
-<<<<<<< HEAD
+        <location filename="../askpassphrasedialog.cpp" line="125"/>
+        <location filename="../askpassphrasedialog.cpp" line="173"/>
+        <source>The supplied passphrases do not match.</source>
+        <translation>Die eingegebenen Passphrasen stimmen nicht überein.</translation>
+    </message>
+    <message>
         <location filename="../askpassphrasedialog.cpp" line="137"/>
         <location filename="../askpassphrasedialog.cpp" line="148"/>
         <location filename="../askpassphrasedialog.cpp" line="167"/>
         <source>The passphrase entered for the wallet decryption was incorrect.</source>
         <translation>Die eingegebene Passphrase zum Entschlüsseln der Brieftasche war nicht korrekt.</translation>
-=======
+    </message>
+    <message>
         <location filename="../askpassphrasedialog.cpp" line="111"/>
         <location filename="../askpassphrasedialog.cpp" line="160"/>
         <source>Wallet encrypted</source>
         <translation>Brieftasche verschlüsselt</translation>
->>>>>>> fc1cd74b
+    </message>
+    <message>
+        <location filename="../askpassphrasedialog.cpp" line="161"/>
+        <source>Wallet passphrase was successfully changed.</source>
+        <translation>Die Passphrase der Brieftasche wurde erfolgreich geändert.</translation>
+    </message>
+    <message>
+        <location filename="../askpassphrasedialog.cpp" line="208"/>
+        <location filename="../askpassphrasedialog.cpp" line="232"/>
+        <source>Warning: The Caps Lock key is on.</source>
+        <translation>Warnung: Die Feststelltaste ist aktiviert.</translation>
+    </message>
+    <message>
+        <location filename="../askpassphrasedialog.cpp" line="46"/>
+        <source>This operation needs your wallet passphrase to decrypt the wallet.</source>
+        <translation>Dieser Vorgang benötigt Ihre Passphrase um die Brieftasche zu entschlüsseln.</translation>
     </message>
     <message>
         <location filename="../askpassphrasedialog.cpp" line="38"/>
         <source>This operation needs your wallet passphrase to unlock the wallet.</source>
         <translation>Dieser Vorgang benötigt Ihre Passphrase um die Brieftasche zu entsperren.</translation>
-    </message>
-    <message>
-<<<<<<< HEAD
-        <location filename="../askpassphrasedialog.cpp" line="46"/>
-        <source>This operation needs your wallet passphrase to decrypt the wallet.</source>
-        <translation>Dieser Vorgang benötigt Ihre Passphrase um die Brieftasche zu entschlüsseln.</translation>
-    </message>
-    <message>
-        <location filename="../askpassphrasedialog.cpp" line="51"/>
-        <source>Decrypt wallet</source>
-        <translation>Brieftasche entschlüsseln</translation>
     </message>
     <message>
         <location filename="../askpassphrasedialog.cpp" line="102"/>
@@ -327,58 +270,14 @@
         <translation>WARNUNG: Wenn Sie Ihre Brieftasche verschlüsseln und Ihre Passphrase verlieren, werden Sie &lt;b&gt;ALLE IHRE BITCOINS VERLIEREN&lt;/b&gt;!&lt;br&gt;&lt;br&gt;Sind Sie sich sicher, dass Sie Ihre Brieftasche verschlüsseln möchten?</translation>
     </message>
     <message>
-=======
->>>>>>> fc1cd74b
         <location filename="../askpassphrasedialog.cpp" line="112"/>
         <source>Bitcoin will close now to finish the encryption process. Remember that encrypting your wallet cannot fully protect your bitcoins from being stolen by malware infecting your computer.</source>
         <translation>Bitcoin wird jetzt beendet, um den Verschlüsselungsprozess abzuschließen. Bitte beachten Sie, dass die Verschlüsselung Ihrer Brieftasche nicht vollständig vor Diebstahl Ihrer Bitcoins durch Schadsoftware schützt, die Ihren Computer befällt.</translation>
     </message>
     <message>
-        <location filename="../askpassphrasedialog.cpp" line="125"/>
-        <location filename="../askpassphrasedialog.cpp" line="173"/>
-        <source>The supplied passphrases do not match.</source>
-        <translation>Die eingegebenen Passphrasen stimmen nicht überein.</translation>
-    </message>
-    <message>
-<<<<<<< HEAD
         <location filename="../askpassphrasedialog.cpp" line="136"/>
         <source>Wallet unlock failed</source>
         <translation>Entsperrung der Brieftasche fehlgeschlagen</translation>
-=======
-        <location filename="../askpassphrasedialog.cpp" line="137"/>
-        <location filename="../askpassphrasedialog.cpp" line="148"/>
-        <location filename="../askpassphrasedialog.cpp" line="167"/>
-        <source>The passphrase entered for the wallet decryption was incorrect.</source>
-        <translation>Die eingegebene Passphrase zum Entschlüsseln der Brieftasche war nicht korrekt.</translation>
->>>>>>> fc1cd74b
-    </message>
-    <message>
-        <location filename="../askpassphrasedialog.cpp" line="147"/>
-        <source>Wallet decryption failed</source>
-        <translation>Entschlüsselung der Brieftasche fehlgeschlagen</translation>
-    </message>
-    <message>
-<<<<<<< HEAD
-        <location filename="../askpassphrasedialog.cpp" line="161"/>
-        <source>Wallet passphrase was successfully changed.</source>
-        <translation>Die Passphrase der Brieftasche wurde erfolgreich geändert.</translation>
-    </message>
-    <message>
-=======
->>>>>>> fc1cd74b
-        <location filename="../askpassphrasedialog.cpp" line="208"/>
-        <location filename="../askpassphrasedialog.cpp" line="232"/>
-        <source>Warning: The Caps Lock key is on.</source>
-        <translation>Warnung: Die Feststelltaste ist aktiviert.</translation>
-<<<<<<< HEAD
-    </message>
-=======
-    </message>
-    <message>
-        <location filename="../askpassphrasedialog.cpp" line="102"/>
-        <source>WARNING: If you encrypt your wallet and lose your passphrase, you will &lt;b&gt;LOSE ALL OF YOUR BITCOINS&lt;/b&gt;!
-Are you sure you wish to encrypt your wallet?</source>
-        <translation>WARNUNG: Wenn Sie Ihre Brieftasche verschlüsseln und Ihre Passphrase verlieren, werden Sie &lt;b&gt;ALLE IHRE BITCOINS VERLIEREN&lt;/b&gt;!&lt;br&gt;&lt;br&gt;Sind Sie sich sicher, dass Sie Ihre Brieftasche verschlüsseln möchten?</translation>
     </message>
     <message>
         <location filename="../askpassphrasedialog.cpp" line="34"/>
@@ -386,111 +285,167 @@
         <translation>Geben Sie die neue Passphrase für die Brieftasche ein.&lt;br&gt;Bitte benutzen Sie eine Passphrase bestehend aus &lt;b&gt;10 oder mehr zufälligen Zeichen&lt;/b&gt; oder &lt;b&gt;8 oder mehr Wörtern&lt;/b&gt;.</translation>
     </message>
     <message>
-        <location filename="../askpassphrasedialog.cpp" line="101"/>
-        <source>Confirm wallet encryption</source>
-        <translation>Verschlüsselung der Brieftasche bestätigen</translation>
-    </message>
-    <message>
-        <location filename="../askpassphrasedialog.cpp" line="136"/>
-        <source>Wallet unlock failed</source>
-        <translation>Entsperrung der Brieftasche fehlgeschlagen</translation>
-    </message>
->>>>>>> fc1cd74b
+        <location filename="../askpassphrasedialog.cpp" line="35"/>
+        <source>Encrypt wallet</source>
+        <translation>Brieftasche verschlüsseln</translation>
+    </message>
 </context>
 <context>
     <name>BitcoinGUI</name>
     <message>
-<<<<<<< HEAD
+        <location filename="../bitcoingui.cpp" line="194"/>
+        <source>Browse transaction history</source>
+        <translation>Transaktionsverlauf durchsehen</translation>
+    </message>
+    <message>
+        <location filename="../bitcoingui.cpp" line="205"/>
+        <source>&amp;Receive coins</source>
+        <translation>Bitcoins &amp;empfangen</translation>
+    </message>
+    <message>
+        <location filename="../bitcoingui.cpp" line="247"/>
+        <source>&amp;Options...</source>
+        <translation>&amp;Erweiterte Einstellungen...</translation>
+    </message>
+    <message>
+        <location filename="../bitcoingui.cpp" line="283"/>
+        <source>&amp;File</source>
+        <translation>&amp;Datei</translation>
+    </message>
+    <message>
+        <location filename="../bitcoingui.cpp" line="292"/>
+        <source>&amp;Settings</source>
+        <translation>&amp;Einstellungen</translation>
+    </message>
+    <message>
+        <location filename="../bitcoingui.cpp" line="193"/>
+        <source>&amp;Transactions</source>
+        <translation>&amp;Transaktionen</translation>
+    </message>
+    <message>
         <location filename="../bitcoingui.cpp" line="187"/>
-=======
-        <location filename="../bitcoingui.cpp" line="180"/>
->>>>>>> fc1cd74b
         <source>&amp;Overview</source>
         <translation>&amp;Übersicht</translation>
     </message>
     <message>
-<<<<<<< HEAD
+        <location filename="../bitcoingui.cpp" line="237"/>
+        <source>E&amp;xit</source>
+        <translation>&amp;Beenden</translation>
+    </message>
+    <message>
+        <location filename="../bitcoingui.cpp" line="244"/>
+        <source>About &amp;Qt</source>
+        <translation>Über &amp;Qt</translation>
+    </message>
+    <message>
+        <location filename="../bitcoingui.cpp" line="260"/>
+        <source>Change the passphrase used for wallet encryption</source>
+        <translation>Ändert die Passphrase, die für die Verschlüsselung der Brieftasche benutzt wird</translation>
+    </message>
+    <message>
+        <location filename="../bitcoingui.cpp" line="211"/>
+        <source>&amp;Send coins</source>
+        <translation>Bitcoins &amp;überweisen</translation>
+    </message>
+    <message>
+        <location filename="../bitcoingui.cpp" line="238"/>
+        <source>Quit application</source>
+        <translation>Anwendung beenden</translation>
+    </message>
+    <message>
+        <location filename="../bitcoingui.cpp" line="242"/>
+        <source>Show information about Bitcoin</source>
+        <translation>Informationen über Bitcoin anzeigen</translation>
+    </message>
+    <message>
+        <location filename="../bitcoingui.cpp" line="245"/>
+        <source>Show information about Qt</source>
+        <translation>Informationen über Qt anzeigen</translation>
+    </message>
+    <message>
+        <location filename="../bitcoingui.cpp" line="252"/>
+        <source>&amp;Export...</source>
+        <translation>&amp;Exportieren...</translation>
+    </message>
+    <message>
+        <location filename="../bitcoingui.cpp" line="253"/>
+        <source>Export the data in the current tab to a file</source>
+        <translation>Daten der aktuellen Ansicht in eine Datei exportieren</translation>
+    </message>
+    <message>
+        <location filename="../bitcoingui.cpp" line="258"/>
+        <source>Backup wallet to another location</source>
+        <translation>Eine Sicherungskopie der Brieftasche erstellen und abspeichern</translation>
+    </message>
+    <message>
         <location filename="../bitcoingui.cpp" line="188"/>
         <source>Show general overview of wallet</source>
         <translation>Allgemeine Übersicht der Brieftasche anzeigen</translation>
     </message>
     <message>
-        <location filename="../bitcoingui.cpp" line="193"/>
-=======
-        <location filename="../bitcoingui.cpp" line="186"/>
->>>>>>> fc1cd74b
-        <source>&amp;Transactions</source>
-        <translation>&amp;Transaktionen</translation>
-    </message>
-    <message>
-<<<<<<< HEAD
-        <location filename="../bitcoingui.cpp" line="211"/>
-        <source>&amp;Send coins</source>
-        <translation>Bitcoins &amp;überweisen</translation>
-    </message>
-    <message>
-        <location filename="../bitcoingui.cpp" line="260"/>
-=======
-        <location filename="../bitcoingui.cpp" line="242"/>
->>>>>>> fc1cd74b
-        <source>Change the passphrase used for wallet encryption</source>
-        <translation>Ändert die Passphrase, die für die Verschlüsselung der Brieftasche benutzt wird</translation>
-    </message>
-    <message>
-<<<<<<< HEAD
-        <location filename="../bitcoingui.cpp" line="73"/>
-=======
-        <location filename="../bitcoingui.cpp" line="228"/>
-        <source>About &amp;Qt</source>
-        <translation>Über &amp;Qt</translation>
-    </message>
-    <message>
-        <location filename="../bitcoingui.cpp" line="205"/>
+        <location filename="../bitcoingui.cpp" line="255"/>
+        <source>Encrypt or decrypt wallet</source>
+        <translation>Brieftasche ent- oder verschlüsseln</translation>
+    </message>
+    <message>
+        <location filename="../bitcoingui.cpp" line="212"/>
         <source>Send coins to a bitcoin address</source>
         <translation>Bitcoins an eine Bitcoin-Adresse überweisen</translation>
     </message>
     <message>
-        <location filename="../bitcoingui.cpp" line="221"/>
-        <source>E&amp;xit</source>
-        <translation>&amp;Beenden</translation>
-    </message>
-    <message>
-        <location filename="../bitcoingui.cpp" line="241"/>
-        <source>&amp;Change Passphrase</source>
-        <translation>Passphrase &amp;ändern...</translation>
-    </message>
-    <message>
-        <location filename="../bitcoingui.cpp" line="588"/>
-        <source>Sending...</source>
-        <translation>Transaktionsgebühr bestätigen</translation>
-    </message>
-    <message>
-        <location filename="../bitcoingui.cpp" line="70"/>
->>>>>>> fc1cd74b
+        <location filename="../bitcoingui.cpp" line="200"/>
+        <source>Edit the list of stored addresses and labels</source>
+        <translation>Liste der gespeicherten Zahlungsadressen und Bezeichnungen bearbeiten</translation>
+    </message>
+    <message>
+        <location filename="../bitcoingui.cpp" line="73"/>
         <source>Bitcoin Wallet</source>
         <translation>Bitcoin-Brieftasche</translation>
     </message>
     <message>
-        <location filename="../bitcoingui.cpp" line="245"/>
-        <source>Show information about Qt</source>
-        <translation>Informationen über Qt anzeigen</translation>
-    </message>
-    <message>
-        <location filename="../bitcoingui.cpp" line="259"/>
-        <source>&amp;Change Passphrase</source>
-        <translation>Passphrase &amp;ändern...</translation>
-    </message>
-    <message>
-<<<<<<< HEAD
-        <location filename="../bitcoingui.cpp" line="621"/>
-        <source>Sending...</source>
-        <translation>Transaktionsgebühr bestätigen</translation>
-    </message>
-    <message>
-        <location filename="../bitcoingui.cpp" line="146"/>
-        <location filename="../bitcoingui.cpp" line="478"/>
-        <source>Synchronizing with network...</source>
-        <translation>Synchronisiere mit Netzwerk...</translation>
+        <location filename="../bitcoingui.cpp" line="199"/>
+        <source>&amp;Address Book</source>
+        <translation>&amp;Adressbuch</translation>
+    </message>
+    <message>
+        <location filename="../bitcoingui.cpp" line="775"/>
+        <source>Wallet is &lt;b&gt;encrypted&lt;/b&gt; and currently &lt;b&gt;unlocked&lt;/b&gt;</source>
+        <translation>Brieftasche ist &lt;b&gt;verschlüsselt&lt;/b&gt; und aktuell &lt;b&gt;entsperrt&lt;/b&gt;</translation>
+    </message>
+    <message>
+        <location filename="../bitcoingui.cpp" line="783"/>
+        <source>Wallet is &lt;b&gt;encrypted&lt;/b&gt; and currently &lt;b&gt;locked&lt;/b&gt;</source>
+        <translation>Brieftasche ist &lt;b&gt;verschlüsselt&lt;/b&gt; und aktuell &lt;b&gt;gesperrt&lt;/b&gt;</translation>
+    </message>
+    <message>
+        <location filename="../bitcoingui.cpp" line="806"/>
+        <source>Backup Wallet</source>
+        <translation>Brieftasche sichern</translation>
+    </message>
+    <message>
+        <location filename="../bitcoingui.cpp" line="806"/>
+        <source>Wallet Data (*.dat)</source>
+        <translation>Brieftaschendaten (*.dat)</translation>
+    </message>
+    <message>
+        <location filename="../bitcoingui.cpp" line="809"/>
+        <source>Backup Failed</source>
+        <translation>Sicherung der Brieftasche fehlgeschlagen</translation>
+    </message>
+    <message>
+        <location filename="../bitcoingui.cpp" line="809"/>
+        <source>There was an error trying to save the wallet data to the new location.</source>
+        <translation>Fehler beim Abspeichern der Sicherungskopie der Brieftasche.</translation>
+    </message>
+    <message>
+        <location filename="../bitcoingui.cpp" line="305"/>
+        <source>Tabs toolbar</source>
+        <translation>Registerkartenleiste</translation>
+    </message>
+    <message>
+        <location filename="../bitcoingui.cpp" line="241"/>
+        <source>&amp;About %1</source>
+        <translation>&amp;Über %1</translation>
     </message>
     <message>
         <location filename="../bitcoingui.cpp" line="149"/>
@@ -498,201 +453,42 @@
         <translation>Synchronisation der Blockkette wird durchgeführt</translation>
     </message>
     <message>
-        <location filename="../bitcoingui.cpp" line="194"/>
-=======
-        <location filename="../bitcoingui.cpp" line="181"/>
-        <source>Show general overview of wallet</source>
-        <translation>Allgemeine Übersicht der Brieftasche anzeigen</translation>
-    </message>
-    <message>
-        <location filename="../bitcoingui.cpp" line="187"/>
->>>>>>> fc1cd74b
-        <source>Browse transaction history</source>
-        <translation>Transaktionsverlauf durchsehen</translation>
-    </message>
-    <message>
-        <location filename="../bitcoingui.cpp" line="199"/>
-<<<<<<< HEAD
-        <source>&amp;Address Book</source>
-        <translation>&amp;Adressbuch</translation>
-    </message>
-    <message>
-        <location filename="../bitcoingui.cpp" line="200"/>
-        <source>Edit the list of stored addresses and labels</source>
-        <translation>Liste der gespeicherten Zahlungsadressen und Bezeichnungen bearbeiten</translation>
-    </message>
-    <message>
-        <location filename="../bitcoingui.cpp" line="205"/>
-        <source>&amp;Receive coins</source>
-        <translation>Bitcoins &amp;empfangen</translation>
-    </message>
-    <message>
         <location filename="../bitcoingui.cpp" line="206"/>
-=======
->>>>>>> fc1cd74b
         <source>Show the list of addresses for receiving payments</source>
         <translation>Liste der Empfangsadressen anzeigen</translation>
     </message>
     <message>
-<<<<<<< HEAD
+        <location filename="../bitcoingui.cpp" line="217"/>
+        <source>Sign &amp;message</source>
+        <translation>&amp;Nachricht signieren...</translation>
+    </message>
+    <message>
         <location filename="../bitcoingui.cpp" line="218"/>
         <source>Prove you control an address</source>
         <translation>Beweisen Sie die Kontrolle einer Adresse</translation>
     </message>
     <message>
-        <location filename="../bitcoingui.cpp" line="237"/>
-        <source>E&amp;xit</source>
-        <translation>&amp;Beenden</translation>
-    </message>
-    <message>
-        <location filename="../bitcoingui.cpp" line="238"/>
-        <source>Quit application</source>
-        <translation>Anwendung beenden</translation>
-    </message>
-    <message>
-        <location filename="../bitcoingui.cpp" line="241"/>
-        <source>&amp;About %1</source>
-        <translation>&amp;Über %1</translation>
-=======
-        <location filename="../bitcoingui.cpp" line="204"/>
-        <source>&amp;Send coins</source>
-        <translation>Bitcoins &amp;überweisen</translation>
-    </message>
-    <message>
-        <location filename="../bitcoingui.cpp" line="193"/>
-        <source>Edit the list of stored addresses and labels</source>
-        <translation>Liste der gespeicherten Zahlungsadressen und Bezeichnungen bearbeiten</translation>
-    </message>
-    <message>
-        <location filename="../bitcoingui.cpp" line="198"/>
-        <source>&amp;Receive coins</source>
-        <translation>Bitcoins &amp;empfangen</translation>
-    </message>
-    <message>
-        <location filename="../bitcoingui.cpp" line="229"/>
-        <source>Show information about Qt</source>
-        <translation>Informationen über Qt anzeigen</translation>
->>>>>>> fc1cd74b
-    </message>
-    <message>
-        <location filename="../bitcoingui.cpp" line="247"/>
-        <source>&amp;Options...</source>
-        <translation>&amp;Erweiterte Einstellungen...</translation>
-    </message>
-    <message>
-<<<<<<< HEAD
-        <location filename="../bitcoingui.cpp" line="242"/>
-        <source>Show information about Bitcoin</source>
-        <translation>Informationen über Bitcoin anzeigen</translation>
-    </message>
-    <message>
-        <location filename="../bitcoingui.cpp" line="244"/>
-        <source>About &amp;Qt</source>
-        <translation>Über &amp;Qt</translation>
-    </message>
-    <message>
-        <location filename="../bitcoingui.cpp" line="251"/>
-        <source>Show the Bitcoin window</source>
-        <translation>Bitcoin-Fenster anzeigen</translation>
-    </message>
-    <message>
-        <location filename="../bitcoingui.cpp" line="252"/>
-        <source>&amp;Export...</source>
-        <translation>&amp;Exportieren...</translation>
-    </message>
-    <message>
-        <location filename="../bitcoingui.cpp" line="253"/>
-        <source>Export the data in the current tab to a file</source>
-        <translation>Daten der aktuellen Ansicht in eine Datei exportieren</translation>
-=======
-        <location filename="../bitcoingui.cpp" line="236"/>
-        <source>&amp;Export...</source>
-        <translation>&amp;Exportieren...</translation>
->>>>>>> fc1cd74b
-    </message>
-    <message>
-        <location filename="../bitcoingui.cpp" line="254"/>
-        <source>&amp;Encrypt Wallet</source>
-        <translation>Brieftasche &amp;verschlüsseln...</translation>
-    </message>
-    <message>
-        <location filename="../bitcoingui.cpp" line="255"/>
-        <source>Encrypt or decrypt wallet</source>
-        <translation>Brieftasche ent- oder verschlüsseln</translation>
-    </message>
-    <message>
-<<<<<<< HEAD
-        <location filename="../bitcoingui.cpp" line="298"/>
-        <source>&amp;Help</source>
-        <translation>&amp;Hilfe</translation>
-    </message>
-    <message>
-        <location filename="../bitcoingui.cpp" line="258"/>
-        <source>Backup wallet to another location</source>
-        <translation>Eine Sicherungskopie der Brieftasche erstellen und abspeichern</translation>
-    </message>
-    <message>
-        <location filename="../bitcoingui.cpp" line="305"/>
-        <source>Tabs toolbar</source>
-        <translation>Registerkarten-Leiste</translation>
-    </message>
-    <message>
-        <location filename="../bitcoingui.cpp" line="283"/>
-        <source>&amp;File</source>
-        <translation>&amp;Datei</translation>
-=======
-        <location filename="../bitcoingui.cpp" line="301"/>
+        <location filename="../bitcoingui.cpp" line="248"/>
+        <source>Modify configuration options for bitcoin</source>
+        <translation>Erweiterte Bitcoin-Einstellungen ändern</translation>
+    </message>
+    <message>
+        <location filename="../bitcoingui.cpp" line="250"/>
+        <source>Open &amp;Bitcoin</source>
+        <translation>&amp;Bitcoin öffnen</translation>
+    </message>
+    <message>
+        <location filename="../bitcoingui.cpp" line="257"/>
+        <source>&amp;Backup Wallet</source>
+        <translation>Brieftasche &amp;sichern...</translation>
+    </message>
+    <message>
+        <location filename="../bitcoingui.cpp" line="329"/>
         <source>[testnet]</source>
         <translation>[Testnetz]</translation>
->>>>>>> fc1cd74b
-    </message>
-    <message>
-        <location filename="../bitcoingui.cpp" line="316"/>
-        <source>Actions toolbar</source>
-        <translation>Aktionen-Werkzeugleiste</translation>
-<<<<<<< HEAD
-=======
-    </message>
-    <message>
-        <location filename="../bitcoingui.cpp" line="192"/>
-        <source>&amp;Address Book</source>
-        <translation>&amp;Adressbuch</translation>
-    </message>
-    <message>
-        <location filename="../bitcoingui.cpp" line="225"/>
-        <source>&amp;About %1</source>
-        <translation>&amp;Über %1</translation>
-    </message>
-    <message>
-        <location filename="../bitcoingui.cpp" line="234"/>
-        <source>Open &amp;Bitcoin</source>
-        <translation>&amp;Bitcoin öffnen</translation>
-    </message>
-    <message>
-        <location filename="../bitcoingui.cpp" line="235"/>
-        <source>Show the Bitcoin window</source>
-        <translation>Bitcoin-Fenster anzeigen</translation>
-    </message>
-    <message>
-        <location filename="../bitcoingui.cpp" line="237"/>
-        <source>Export the current view to a file</source>
-        <translation>Aktuelle Ansicht in eine Datei exportieren</translation>
->>>>>>> fc1cd74b
-    </message>
-    <message numerus="yes">
-        <location filename="../bitcoingui.cpp" line="463"/>
-        <source>%n active connection(s) to Bitcoin network</source>
-        <translation>
-            <numerusform>%n aktive Verbindung zum Bitcoin-Netzwerk</numerusform>
-            <numerusform>%n aktive Verbindungen zum Bitcoin-Netzwerk</numerusform>
-        </translation>
-    </message>
-    <message>
-<<<<<<< HEAD
+    </message>
+    <message>
         <location filename="../bitcoingui.cpp" line="501"/>
-=======
-        <location filename="../bitcoingui.cpp" line="468"/>
->>>>>>> fc1cd74b
         <source>Downloaded %1 blocks of transaction history.</source>
         <translation>%1 Blöcke des Transaktionsverlaufs heruntergeladen.</translation>
     </message>
@@ -729,16 +525,6 @@
         </translation>
     </message>
     <message>
-        <location filename="../bitcoingui.cpp" line="212"/>
-        <source>Send coins to a bitcoin address</source>
-        <translation>Bitcoins an eine Bitcoin-Adresse überweisen</translation>
-    </message>
-    <message>
-        <location filename="../bitcoingui.cpp" line="217"/>
-        <source>Sign &amp;message</source>
-        <translation>&amp;Nachricht signieren...</translation>
-    </message>
-    <message>
         <location filename="../bitcoingui.cpp" line="534"/>
         <source>Up to date</source>
         <translation>Auf aktuellem Stand</translation>
@@ -754,30 +540,17 @@
         <translation>Der letzte empfangene Block wurde %1 generiert.</translation>
     </message>
     <message>
-<<<<<<< HEAD
         <location filename="../bitcoingui.cpp" line="616"/>
-=======
-        <location filename="../bitcoingui.cpp" line="222"/>
-        <source>Quit application</source>
-        <translation>Anwendung beenden</translation>
-    </message>
-    <message>
-        <location filename="../bitcoingui.cpp" line="583"/>
->>>>>>> fc1cd74b
         <source>This transaction is over the size limit.  You can still send it for a fee of %1, which goes to the nodes that process your transaction and helps to support the network.  Do you want to pay the fee?</source>
         <translation>Die Transaktion übersteigt das Größenlimit. Sie können sie trotzdem senden, wenn Sie eine zusätzliche Transaktionsgebühr in Höhe von %1 zahlen. Diese wird an die Knoten verteilt, die Ihre Transaktion bearbeiten und unterstützt damit das Bitcoin-Netzwerk.&lt;br&gt;&lt;br&gt;Möchten Sie die Gebühr bezahlen?</translation>
     </message>
     <message>
-<<<<<<< HEAD
+        <location filename="../bitcoingui.cpp" line="259"/>
+        <source>&amp;Change Passphrase</source>
+        <translation>Passphrase &amp;ändern...</translation>
+    </message>
+    <message>
         <location filename="../bitcoingui.cpp" line="648"/>
-=======
-        <location filename="../bitcoingui.cpp" line="226"/>
-        <source>Show information about Bitcoin</source>
-        <translation>Informationen über Bitcoin anzeigen</translation>
-    </message>
-    <message>
-        <location filename="../bitcoingui.cpp" line="615"/>
->>>>>>> fc1cd74b
         <source>Sent transaction</source>
         <translation>Gesendete Transaktion</translation>
     </message>
@@ -799,78 +572,43 @@
 Adresse: %4</translation>
     </message>
     <message>
-<<<<<<< HEAD
-        <location filename="../bitcoingui.cpp" line="248"/>
-=======
-        <location filename="../bitcoingui.cpp" line="232"/>
->>>>>>> fc1cd74b
-        <source>Modify configuration options for bitcoin</source>
-        <translation>Erweiterte Bitcoin-Einstellungen ändern</translation>
-    </message>
-    <message>
-<<<<<<< HEAD
-        <location filename="../bitcoingui.cpp" line="250"/>
-        <source>Open &amp;Bitcoin</source>
-        <translation>&amp;Bitcoin öffnen</translation>
-    </message>
-    <message>
-        <location filename="../bitcoingui.cpp" line="775"/>
-=======
-        <location filename="../bitcoingui.cpp" line="238"/>
+        <location filename="../bitcoingui.cpp" line="298"/>
+        <source>&amp;Help</source>
+        <translation>&amp;Hilfe</translation>
+    </message>
+    <message>
+        <location filename="../bitcoingui.cpp" line="316"/>
+        <source>Actions toolbar</source>
+        <translation>Aktionen-Werkzeugleiste</translation>
+    </message>
+    <message numerus="yes">
+        <location filename="../bitcoingui.cpp" line="463"/>
+        <source>%n active connection(s) to Bitcoin network</source>
+        <translation>
+            <numerusform>%n aktive Verbindung zum Bitcoin-Netzwerk</numerusform>
+            <numerusform>%n aktive Verbindungen zum Bitcoin-Netzwerk</numerusform>
+        </translation>
+    </message>
+    <message>
+        <location filename="../bitcoingui.cpp" line="146"/>
+        <location filename="../bitcoingui.cpp" line="478"/>
+        <source>Synchronizing with network...</source>
+        <translation>Synchronisiere mit Netzwerk...</translation>
+    </message>
+    <message>
+        <location filename="../bitcoin.cpp" line="144"/>
+        <source>A fatal error occurred. Bitcoin can no longer continue safely and will quit.</source>
+        <translation>Ein schwerer Fehler ist aufgetreten. Bitcoin kann nicht stabil weiter ausgeführt werden und wird beendet.</translation>
+    </message>
+    <message>
+        <location filename="../bitcoingui.cpp" line="251"/>
+        <source>Show the Bitcoin window</source>
+        <translation>Bitcoin-Fenster anzeigen</translation>
+    </message>
+    <message>
+        <location filename="../bitcoingui.cpp" line="254"/>
         <source>&amp;Encrypt Wallet</source>
         <translation>Brieftasche &amp;verschlüsseln...</translation>
-    </message>
-    <message>
-        <location filename="../bitcoingui.cpp" line="239"/>
-        <source>Encrypt or decrypt wallet</source>
-        <translation>Brieftasche ent- oder verschlüsseln</translation>
-    </message>
-    <message>
-        <location filename="../bitcoingui.cpp" line="711"/>
->>>>>>> fc1cd74b
-        <source>Wallet is &lt;b&gt;encrypted&lt;/b&gt; and currently &lt;b&gt;unlocked&lt;/b&gt;</source>
-        <translation>Brieftasche ist &lt;b&gt;verschlüsselt&lt;/b&gt; und aktuell &lt;b&gt;entsperrt&lt;/b&gt;</translation>
-    </message>
-    <message>
-        <location filename="../bitcoingui.cpp" line="783"/>
-        <source>Wallet is &lt;b&gt;encrypted&lt;/b&gt; and currently &lt;b&gt;locked&lt;/b&gt;</source>
-        <translation>Brieftasche ist &lt;b&gt;verschlüsselt&lt;/b&gt; und aktuell &lt;b&gt;gesperrt&lt;/b&gt;</translation>
-    </message>
-    <message>
-<<<<<<< HEAD
-        <location filename="../bitcoingui.cpp" line="806"/>
-        <source>Backup Wallet</source>
-        <translation>Brieftasche sichern</translation>
-    </message>
-    <message>
-        <location filename="../bitcoingui.cpp" line="806"/>
-        <source>Wallet Data (*.dat)</source>
-        <translation>Brieftaschendaten (*.dat)</translation>
-    </message>
-    <message>
-        <location filename="../bitcoingui.cpp" line="257"/>
-        <source>&amp;Backup Wallet</source>
-        <translation>Brieftasche &amp;sichern...</translation>
-    </message>
-    <message>
-        <location filename="../bitcoingui.cpp" line="809"/>
-        <source>Backup Failed</source>
-        <translation>Sicherung der Brieftasche fehlgeschlagen</translation>
-    </message>
-    <message>
-        <location filename="../bitcoingui.cpp" line="809"/>
-        <source>There was an error trying to save the wallet data to the new location.</source>
-        <translation>Fehler beim Abspeichern der Sicherungskopie der Brieftasche.</translation>
-    </message>
-    <message>
-        <location filename="../bitcoingui.cpp" line="292"/>
-        <source>&amp;Settings</source>
-        <translation>&amp;Einstellungen</translation>
-    </message>
-    <message>
-        <location filename="../bitcoingui.cpp" line="329"/>
-        <source>[testnet]</source>
-        <translation>[Testnetz]</translation>
     </message>
     <message>
         <location filename="../bitcoingui.cpp" line="421"/>
@@ -878,38 +616,15 @@
         <translation>bitcoin-qt</translation>
     </message>
     <message>
+        <location filename="../bitcoingui.cpp" line="621"/>
+        <source>Sending...</source>
+        <translation>Transaktionsgebühr bestätigen</translation>
+    </message>
+    <message>
         <location filename="../bitcoingui.cpp" line="489"/>
         <source>Downloaded %1 of %2 blocks of transaction history.</source>
         <translation>%1 von %2 Blöcken des Transaktionsverlaufs heruntergeladen.</translation>
     </message>
-    <message>
-        <location filename="../bitcoin.cpp" line="144"/>
-=======
-        <location filename="../bitcoin.cpp" line="133"/>
->>>>>>> fc1cd74b
-        <source>A fatal error occurred. Bitcoin can no longer continue safely and will quit.</source>
-        <translation>Ein schwerer Fehler ist aufgetreten. Bitcoin kann nicht stabil weiter ausgeführt werden und wird beendet.</translation>
-    </message>
-    <message>
-        <location filename="../bitcoingui.cpp" line="273"/>
-        <source>&amp;Help</source>
-        <translation>&amp;Hilfe</translation>
-    </message>
-    <message>
-        <location filename="../bitcoingui.cpp" line="280"/>
-        <source>Tabs toolbar</source>
-        <translation>Registerkarten-Leiste</translation>
-    </message>
-    <message>
-        <location filename="../bitcoingui.cpp" line="388"/>
-        <source>bitcoin-qt</source>
-        <translation>bitcoin-qt</translation>
-    </message>
-    <message>
-        <location filename="../bitcoingui.cpp" line="456"/>
-        <source>Downloaded %1 of %2 blocks of transaction history.</source>
-        <translation>%1 von %2 Blöcken des Transaktionsverlaufs heruntergeladen.</translation>
-    </message>
 </context>
 <context>
     <name>DisplayOptionsPage</name>
@@ -1005,46 +720,46 @@
 <context>
     <name>MainOptionsPage</name>
     <message>
+        <location filename="../optionsdialog.cpp" line="170"/>
+        <source>&amp;Start Bitcoin on window system startup</source>
+        <translation>Bitcoin beim &amp;Systemstart ausführen</translation>
+    </message>
+    <message>
+        <location filename="../optionsdialog.cpp" line="171"/>
+        <source>Automatically start Bitcoin after the computer is turned on</source>
+        <translation>Bitcoin automatisch ausführen, wenn der Computer eingeschaltet wird</translation>
+    </message>
+    <message>
+        <location filename="../optionsdialog.cpp" line="175"/>
+        <source>&amp;Minimize to the tray instead of the taskbar</source>
+        <translation>In den Infobereich anstatt in die Taskleiste &amp;minimieren</translation>
+    </message>
+    <message>
+        <location filename="../optionsdialog.cpp" line="180"/>
+        <source>Map port using &amp;UPnP</source>
+        <translation>Portweiterleitung via &amp;UPnP</translation>
+    </message>
+    <message>
+        <location filename="../optionsdialog.cpp" line="185"/>
+        <source>M&amp;inimize on close</source>
+        <translation>Beim Schließen &amp;minimieren</translation>
+    </message>
+    <message>
+        <location filename="../optionsdialog.cpp" line="181"/>
+        <source>Automatically open the Bitcoin client port on the router. This only works when your router supports UPnP and it is enabled.</source>
+        <translation>Automatisch den Bitcoin Client-Port auf dem Router öffnen. Dies funktioniert nur, wenn Ihr Router UPnP unterstützt und dies aktiviert ist.</translation>
+    </message>
+    <message>
+        <location filename="../optionsdialog.cpp" line="176"/>
+        <source>Show only a tray icon after minimizing the window</source>
+        <translation>Nur ein Symbol im Infobereich anzeigen, nachdem das Fenster minimiert wurde</translation>
+    </message>
+    <message>
         <location filename="../optionsdialog.cpp" line="186"/>
         <source>Minimize instead of exit the application when the window is closed. When this option is enabled, the application will be closed only after selecting Quit in the menu.</source>
         <translation>Minimiert die Anwendung anstatt sie zu Beenden, wenn das Fenster geschlossen wird. Wenn dies aktiviert ist, müssen Sie das Programm über &quot;Beenden&quot; im Menü schließen.</translation>
     </message>
     <message>
-        <location filename="../optionsdialog.cpp" line="170"/>
-        <source>&amp;Start Bitcoin on window system startup</source>
-        <translation>Bitcoin beim &amp;Systemstart ausführen</translation>
-    </message>
-    <message>
-        <location filename="../optionsdialog.cpp" line="171"/>
-        <source>Automatically start Bitcoin after the computer is turned on</source>
-        <translation>Bitcoin automatisch ausführen, wenn der Computer eingeschaltet wird</translation>
-    </message>
-    <message>
-        <location filename="../optionsdialog.cpp" line="175"/>
-        <source>&amp;Minimize to the tray instead of the taskbar</source>
-        <translation>In den Infobereich anstatt in die Taskleiste &amp;minimieren</translation>
-    </message>
-    <message>
-        <location filename="../optionsdialog.cpp" line="180"/>
-        <source>Map port using &amp;UPnP</source>
-        <translation>Portweiterleitung via &amp;UPnP</translation>
-    </message>
-    <message>
-        <location filename="../optionsdialog.cpp" line="185"/>
-        <source>M&amp;inimize on close</source>
-        <translation>Beim Schließen &amp;minimieren</translation>
-    </message>
-    <message>
-        <location filename="../optionsdialog.cpp" line="181"/>
-        <source>Automatically open the Bitcoin client port on the router. This only works when your router supports UPnP and it is enabled.</source>
-        <translation>Automatisch den Bitcoin Client-Port auf dem Router öffnen. Dies funktioniert nur, wenn Ihr Router UPnP unterstützt und dies aktiviert ist.</translation>
-    </message>
-    <message>
-        <location filename="../optionsdialog.cpp" line="176"/>
-        <source>Show only a tray icon after minimizing the window</source>
-        <translation>Nur ein Symbol im Infobereich anzeigen, nachdem das Fenster minimiert wurde</translation>
-    </message>
-    <message>
         <location filename="../optionsdialog.cpp" line="190"/>
         <source>&amp;Connect through SOCKS4 proxy:</source>
         <translation>Über einen SOCKS4-Proxy &amp;verbinden:</translation>
@@ -1088,7 +803,6 @@
 <context>
     <name>MessagePage</name>
     <message>
-<<<<<<< HEAD
         <location filename="../forms/messagepage.ui" line="14"/>
         <source>Message</source>
         <translation>Nachricht signieren</translation>
@@ -1107,6 +821,51 @@
         <location filename="../forms/messagepage.ui" line="120"/>
         <source>&amp;Sign Message</source>
         <translation>Nachricht &amp;signieren</translation>
+    </message>
+    <message>
+        <location filename="../forms/messagepage.ui" line="38"/>
+        <source>The address to sign the message with  (e.g. 1NS17iag9jJgTHD1VXjvLCEnZuQ3rJDE9L)</source>
+        <translation>Die Adresse mit der die Nachricht signiert wird (z.B. 1NS17iag9jJgTHD1VXjvLCEnZuQ3rJDE9L)</translation>
+    </message>
+    <message>
+        <location filename="../forms/messagepage.ui" line="48"/>
+        <source>Choose adress from address book</source>
+        <translation>Adresse aus dem Adressbuch auswählen</translation>
+    </message>
+    <message>
+        <location filename="../forms/messagepage.ui" line="58"/>
+        <source>Alt+A</source>
+        <translation>Alt+A</translation>
+    </message>
+    <message>
+        <location filename="../forms/messagepage.ui" line="71"/>
+        <source>Paste address from clipboard</source>
+        <translation>Adresse aus der Zwischenablage einfügen</translation>
+    </message>
+    <message>
+        <location filename="../forms/messagepage.ui" line="81"/>
+        <source>Alt+P</source>
+        <translation>Alt+P</translation>
+    </message>
+    <message>
+        <location filename="../forms/messagepage.ui" line="93"/>
+        <source>Enter the message you want to sign here</source>
+        <translation>Zu signierende Nachricht hier eingeben</translation>
+    </message>
+    <message>
+        <location filename="../forms/messagepage.ui" line="105"/>
+        <source>Click &quot;Sign Message&quot; to get signature</source>
+        <translation>Auf &quot;Nachricht signieren&quot; klicken, um die Signatur zu erhalten. Diese wird dann hier angezeigt.</translation>
+    </message>
+    <message>
+        <location filename="../forms/messagepage.ui" line="131"/>
+        <source>Copy the current signature to the system clipboard</source>
+        <translation>Aktuelle Signatur in die Zwischenablage kopieren</translation>
+    </message>
+    <message>
+        <location filename="../forms/messagepage.ui" line="134"/>
+        <source>&amp;Copy to Clipboard</source>
+        <translation>Signatur in die Zwischenablage &amp;kopieren</translation>
     </message>
     <message>
         <location filename="../messagepage.cpp" line="74"/>
@@ -1130,57 +889,10 @@
         <source>Sign failed</source>
         <translation>Signierung der Nachricht fehlgeschlagen</translation>
     </message>
-    <message>
-        <location filename="../forms/messagepage.ui" line="38"/>
-        <source>The address to sign the message with  (e.g. 1NS17iag9jJgTHD1VXjvLCEnZuQ3rJDE9L)</source>
-        <translation>Die Adresse mit der die Nachricht signiert wird (z.B. 1NS17iag9jJgTHD1VXjvLCEnZuQ3rJDE9L)</translation>
-    </message>
-    <message>
-        <location filename="../forms/messagepage.ui" line="48"/>
-        <source>Choose adress from address book</source>
-        <translation>Adresse aus dem Adressbuch auswählen</translation>
-    </message>
-    <message>
-        <location filename="../forms/messagepage.ui" line="58"/>
-        <source>Alt+A</source>
-        <translation>Alt+A</translation>
-    </message>
-    <message>
-        <location filename="../forms/messagepage.ui" line="71"/>
-        <source>Paste address from clipboard</source>
-        <translation>Adresse aus der Zwischenablage einfügen</translation>
-    </message>
-    <message>
-        <location filename="../forms/messagepage.ui" line="81"/>
-        <source>Alt+P</source>
-        <translation>Alt+P</translation>
-    </message>
-    <message>
-        <location filename="../forms/messagepage.ui" line="93"/>
-        <source>Enter the message you want to sign here</source>
-        <translation>Zu signierende Nachricht hier eingeben</translation>
-    </message>
-    <message>
-        <location filename="../forms/messagepage.ui" line="105"/>
-        <source>Click &quot;Sign Message&quot; to get signature</source>
-        <translation>Auf &quot;Nachricht signieren&quot; klicken, um die Signatur zu erhalten. Diese wird dann hier angezeigt.</translation>
-    </message>
-    <message>
-        <location filename="../forms/messagepage.ui" line="131"/>
-        <source>Copy the current signature to the system clipboard</source>
-        <translation>Aktuelle Signatur in die Zwischenablage kopieren</translation>
-    </message>
-    <message>
-        <location filename="../forms/messagepage.ui" line="134"/>
-        <source>&amp;Copy to Clipboard</source>
-        <translation>Signatur in die Zwischenablage &amp;kopieren</translation>
-    </message>
 </context>
 <context>
     <name>OptionsDialog</name>
     <message>
-=======
->>>>>>> fc1cd74b
         <location filename="../optionsdialog.cpp" line="79"/>
         <source>Main</source>
         <translation>Allgemein</translation>
@@ -1199,8 +911,31 @@
 <context>
     <name>OverviewPage</name>
     <message>
-<<<<<<< HEAD
-=======
+        <location filename="../forms/overviewpage.ui" line="14"/>
+        <source>Form</source>
+        <translation>Formular</translation>
+    </message>
+    <message>
+        <location filename="../forms/overviewpage.ui" line="88"/>
+        <source>Wallet</source>
+        <translation>Brieftasche</translation>
+    </message>
+    <message>
+        <location filename="../forms/overviewpage.ui" line="124"/>
+        <source>&lt;b&gt;Recent transactions&lt;/b&gt;</source>
+        <translation>&lt;b&gt;Letzte Transaktionen&lt;/b&gt;</translation>
+    </message>
+    <message>
+        <location filename="../forms/overviewpage.ui" line="68"/>
+        <source>Unconfirmed:</source>
+        <translation>Unbestätigt:</translation>
+    </message>
+    <message>
+        <location filename="../forms/overviewpage.ui" line="40"/>
+        <source>Balance:</source>
+        <translation>Kontostand:</translation>
+    </message>
+    <message>
         <location filename="../overviewpage.cpp" line="108"/>
         <source>Total of transactions that have yet to be confirmed, and do not yet count toward the current balance</source>
         <translation>Betrag aus unbestätigten Transaktionen, der noch nicht im aktuellen Kontostand enthalten ist</translation>
@@ -1211,97 +946,67 @@
         <translation>Anzahl aller Transaktionen in der Brieftasche</translation>
     </message>
     <message>
-        <location filename="../forms/overviewpage.ui" line="88"/>
-        <source>Wallet</source>
-        <translation>Brieftasche</translation>
-    </message>
-    <message>
         <location filename="../forms/overviewpage.ui" line="54"/>
         <source>Number of transactions:</source>
         <translation>Anzahl der Transaktionen:</translation>
     </message>
     <message>
-        <location filename="../forms/overviewpage.ui" line="14"/>
-        <source>Form</source>
-        <translation>Formular</translation>
-    </message>
-    <message>
->>>>>>> fc1cd74b
-        <location filename="../forms/overviewpage.ui" line="40"/>
-        <source>Balance:</source>
-        <translation>Kontostand:</translation>
-    </message>
-    <message>
-        <location filename="../forms/overviewpage.ui" line="68"/>
-        <source>Unconfirmed:</source>
-        <translation>Unbestätigt:</translation>
-    </message>
-    <message>
-        <location filename="../forms/overviewpage.ui" line="124"/>
-        <source>&lt;b&gt;Recent transactions&lt;/b&gt;</source>
-        <translation>&lt;b&gt;Letzte Transaktionen&lt;/b&gt;</translation>
-    </message>
-    <message>
         <location filename="../overviewpage.cpp" line="103"/>
         <source>Your current balance</source>
         <translation>Ihr aktueller Kontostand</translation>
     </message>
     <message>
-<<<<<<< HEAD
-        <location filename="../overviewpage.cpp" line="108"/>
-        <source>Total of transactions that have yet to be confirmed, and do not yet count toward the current balance</source>
-        <translation>Betrag aus unbestätigten Transaktionen, der noch nicht im aktuellen Kontostand enthalten ist</translation>
-    </message>
-    <message>
-        <location filename="../forms/overviewpage.ui" line="14"/>
-        <source>Form</source>
-        <translation>Formular</translation>
-    </message>
-    <message>
-        <location filename="../forms/overviewpage.ui" line="88"/>
-        <source>Wallet</source>
-        <translation>Brieftasche</translation>
-    </message>
-    <message>
         <location filename="../forms/overviewpage.ui" line="61"/>
         <source>0</source>
         <translation>0</translation>
     </message>
-    <message>
-        <location filename="../overviewpage.cpp" line="111"/>
-        <source>Total number of transactions in wallet</source>
-        <translation>Anzahl aller Transaktionen in der Brieftasche</translation>
-=======
-        <location filename="../forms/overviewpage.ui" line="61"/>
-        <source>0</source>
-        <translation>0</translation>
->>>>>>> fc1cd74b
-    </message>
 </context>
 <context>
     <name>QRCodeDialog</name>
     <message>
-<<<<<<< HEAD
+        <location filename="../forms/qrcodedialog.ui" line="55"/>
+        <source>Request Payment</source>
+        <translation>Zahlung anfordern</translation>
+    </message>
+    <message>
+        <location filename="../forms/qrcodedialog.ui" line="121"/>
+        <source>Label:</source>
+        <translation>Bezeichnung:</translation>
+    </message>
+    <message>
+        <location filename="../qrcodedialog.cpp" line="48"/>
+        <source>Error encoding URI into QR Code.</source>
+        <translation>Fehler beim Kodieren der URI in den QR-Code.</translation>
+    </message>
+    <message>
+        <location filename="../forms/qrcodedialog.ui" line="32"/>
+        <source>QR Code</source>
+        <translation>QR-Code</translation>
+    </message>
+    <message>
+        <location filename="../qrcodedialog.cpp" line="113"/>
+        <source>Save Image...</source>
+        <translation>QR-Code abspeichern</translation>
+    </message>
+    <message>
+        <location filename="../forms/qrcodedialog.ui" line="14"/>
+        <source>Dialog</source>
+        <translation>Dialog</translation>
+    </message>
+    <message>
+        <location filename="../forms/qrcodedialog.ui" line="70"/>
+        <source>Amount:</source>
+        <translation>Betrag:</translation>
+    </message>
+    <message>
         <location filename="../forms/qrcodedialog.ui" line="144"/>
         <source>Message:</source>
         <translation>Nachricht:</translation>
     </message>
     <message>
-        <location filename="../forms/qrcodedialog.ui" line="55"/>
-        <source>Request Payment</source>
-        <translation>Zahlung anfordern</translation>
-=======
-        <location filename="../forms/sendcoinsdialog.ui" line="14"/>
-        <location filename="../sendcoinsdialog.cpp" line="117"/>
-        <location filename="../sendcoinsdialog.cpp" line="122"/>
-        <location filename="../sendcoinsdialog.cpp" line="127"/>
-        <location filename="../sendcoinsdialog.cpp" line="132"/>
-        <location filename="../sendcoinsdialog.cpp" line="138"/>
-        <location filename="../sendcoinsdialog.cpp" line="143"/>
-        <location filename="../sendcoinsdialog.cpp" line="148"/>
-        <source>Send Coins</source>
-        <translation>Bitcoins überweisen</translation>
->>>>>>> fc1cd74b
+        <location filename="../forms/qrcodedialog.ui" line="105"/>
+        <source>BTC</source>
+        <translation>BTC</translation>
     </message>
     <message>
         <location filename="../forms/qrcodedialog.ui" line="186"/>
@@ -1313,141 +1018,12 @@
         <source>PNG Images (*.png)</source>
         <translation>PNG Bild (*.png)</translation>
     </message>
-    <message>
-<<<<<<< HEAD
-        <location filename="../forms/qrcodedialog.ui" line="70"/>
-        <source>Amount:</source>
-        <translation>Betrag:</translation>
-    </message>
-    <message>
-        <location filename="../forms/qrcodedialog.ui" line="105"/>
-        <source>BTC</source>
-        <translation>BTC</translation>
-    </message>
-    <message>
-        <location filename="../forms/qrcodedialog.ui" line="121"/>
-        <source>Label:</source>
-        <translation>Bezeichnung:</translation>
-    </message>
-    <message>
-        <location filename="../qrcodedialog.cpp" line="113"/>
-        <source>Save Image...</source>
-        <translation>QR-Code abspeichern</translation>
-    </message>
-    <message>
-        <location filename="../forms/qrcodedialog.ui" line="14"/>
-        <source>Dialog</source>
-        <translation>Dialog</translation>
-    </message>
-    <message>
-        <location filename="../forms/qrcodedialog.ui" line="32"/>
-        <source>QR Code</source>
-        <translation>QR-Code</translation>
-    </message>
-    <message>
-        <location filename="../qrcodedialog.cpp" line="48"/>
-        <source>Error encoding URI into QR Code.</source>
-        <translation>Fehler beim Kodieren der URI in den QR-Code.</translation>
-    </message>
 </context>
 <context>
     <name>SendCoinsDialog</name>
     <message>
-        <location filename="../forms/sendcoinsdialog.ui" line="106"/>
-        <source>Balance:</source>
-        <translation>Kontostand:</translation>
-    </message>
-    <message>
-        <location filename="../forms/sendcoinsdialog.ui" line="113"/>
-        <source>123.456 BTC</source>
-        <translation>123.456 BTC</translation>
-    </message>
-    <message>
-=======
->>>>>>> fc1cd74b
-        <location filename="../forms/sendcoinsdialog.ui" line="144"/>
-        <source>Confirm the send action</source>
-        <translation>Überweisung bestätigen</translation>
-    </message>
-    <message>
-        <location filename="../forms/sendcoinsdialog.ui" line="147"/>
-        <source>&amp;Send</source>
-        <translation>&amp;Überweisen</translation>
-    </message>
-    <message>
-<<<<<<< HEAD
-        <location filename="../sendcoinsdialog.cpp" line="95"/>
-=======
-        <location filename="../sendcoinsdialog.cpp" line="96"/>
-        <source>Confirm send coins</source>
-        <translation>Überweisung bestätigen</translation>
-    </message>
-    <message>
-        <location filename="../sendcoinsdialog.cpp" line="97"/>
-        <source> and </source>
-        <translation> und </translation>
-    </message>
-    <message>
-        <location filename="../forms/sendcoinsdialog.ui" line="67"/>
-        <source>&amp;Add recipient...</source>
-        <translation>&amp;Empfänger hinzufügen</translation>
-    </message>
-    <message>
-        <location filename="../forms/sendcoinsdialog.ui" line="87"/>
-        <source>Clear all</source>
-        <translation>Zurücksetzen</translation>
-    </message>
-    <message>
-        <location filename="../forms/sendcoinsdialog.ui" line="106"/>
-        <source>Balance:</source>
-        <translation>Kontostand:</translation>
-    </message>
-    <message>
-        <location filename="../forms/sendcoinsdialog.ui" line="113"/>
-        <source>123.456 BTC</source>
-        <translation>123.456 BTC</translation>
-    </message>
-    <message>
-        <location filename="../sendcoinsdialog.cpp" line="93"/>
->>>>>>> fc1cd74b
-        <source>&lt;b&gt;%1&lt;/b&gt; to %2 (%3)</source>
-        <translation>&lt;b&gt;%1&lt;/b&gt; an %2 (%3)</translation>
-    </message>
-    <message>
-<<<<<<< HEAD
-        <location filename="../sendcoinsdialog.cpp" line="100"/>
-        <source>Confirm send coins</source>
-        <translation>Überweisung bestätigen</translation>
-    </message>
-    <message>
-        <location filename="../sendcoinsdialog.cpp" line="101"/>
-=======
-        <location filename="../sendcoinsdialog.cpp" line="97"/>
->>>>>>> fc1cd74b
-        <source>Are you sure you want to send %1?</source>
-        <translation>Sind Sie sich sicher, dass Sie die folgende Überweisung ausführen möchten?&lt;br&gt;%1</translation>
-    </message>
-    <message>
-        <location filename="../sendcoinsdialog.cpp" line="101"/>
-        <source> and </source>
-        <translation> und </translation>
-    </message>
-    <message>
-<<<<<<< HEAD
-        <location filename="../sendcoinsdialog.cpp" line="129"/>
-        <source>The amount to pay must be larger than 0.</source>
-        <translation>Der zu zahlende Betrag muss größer als 0 sein.</translation>
-    </message>
-    <message>
-        <location filename="../sendcoinsdialog.cpp" line="155"/>
-        <source>Error: The transaction was rejected. This might happen if some of the coins in your wallet were already spent, such as if you used a copy of wallet.dat and coins were spent in the copy but not marked as spent here.</source>
-        <translation>Fehler: Die Transaktion wurde abgelehnt. Dies kann passieren, wenn einige Bitcoins aus Ihrer Brieftasche bereits ausgegeben wurden. Beispielsweise weil Sie eine Kopie Ihrer wallet.dat genutzt, die Bitcoins dort ausgegeben haben und dies daher in der derzeit aktiven Brieftasche nicht vermerkt ist.</translation>
-    </message>
-    <message>
         <location filename="../forms/sendcoinsdialog.ui" line="14"/>
         <location filename="../sendcoinsdialog.cpp" line="123"/>
-=======
->>>>>>> fc1cd74b
         <location filename="../sendcoinsdialog.cpp" line="128"/>
         <location filename="../sendcoinsdialog.cpp" line="133"/>
         <location filename="../sendcoinsdialog.cpp" line="138"/>
@@ -1463,106 +1039,133 @@
         <translation>In einer Transaktion an mehrere Empfänger auf einmal überweisen</translation>
     </message>
     <message>
+        <location filename="../forms/sendcoinsdialog.ui" line="84"/>
+        <source>Remove all transaction fields</source>
+        <translation>Alle Überweisungsfelder zurücksetzen</translation>
+    </message>
+    <message>
+        <location filename="../forms/sendcoinsdialog.ui" line="144"/>
+        <source>Confirm the send action</source>
+        <translation>Überweisung bestätigen</translation>
+    </message>
+    <message>
+        <location filename="../forms/sendcoinsdialog.ui" line="147"/>
+        <source>&amp;Send</source>
+        <translation>&amp;Überweisen</translation>
+    </message>
+    <message>
+        <location filename="../sendcoinsdialog.cpp" line="101"/>
+        <source>Are you sure you want to send %1?</source>
+        <translation>Sind Sie sich sicher, dass Sie die folgende Überweisung ausführen möchten?&lt;br&gt;%1</translation>
+    </message>
+    <message>
+        <location filename="../sendcoinsdialog.cpp" line="101"/>
+        <source> and </source>
+        <translation> und </translation>
+    </message>
+    <message>
+        <location filename="../sendcoinsdialog.cpp" line="124"/>
+        <source>The recipient address is not valid, please recheck.</source>
+        <translation>Die Zahlungsadresse ist ungültig, bitte nochmals überprüfen.</translation>
+    </message>
+    <message>
+        <location filename="../sendcoinsdialog.cpp" line="129"/>
+        <source>The amount to pay must be larger than 0.</source>
+        <translation>Der zu zahlende Betrag muss größer als 0 sein.</translation>
+    </message>
+    <message>
+        <location filename="../sendcoinsdialog.cpp" line="134"/>
+        <source>The amount exceeds your balance.</source>
+        <translation>Der angegebene Betrag übersteigt Ihren Kontostand.</translation>
+    </message>
+    <message>
+        <location filename="../sendcoinsdialog.cpp" line="139"/>
+        <source>The total exceeds your balance when the %1 transaction fee is included.</source>
+        <translation>Der angegebene Betrag übersteigt aufgrund der Transaktionsgebühr in Höhe von %1 Ihren Kontostand.</translation>
+    </message>
+    <message>
+        <location filename="../sendcoinsdialog.cpp" line="145"/>
+        <source>Duplicate address found, can only send to each address once per send operation.</source>
+        <translation>Doppelte Adresse gefunden, pro Überweisung kann an jede Adresse nur einmalig etwas überwiesen werden.</translation>
+    </message>
+    <message>
+        <location filename="../forms/sendcoinsdialog.ui" line="87"/>
+        <source>Clear all</source>
+        <translation>Zurücksetzen</translation>
+    </message>
+    <message>
+        <location filename="../forms/sendcoinsdialog.ui" line="106"/>
+        <source>Balance:</source>
+        <translation>Kontostand:</translation>
+    </message>
+    <message>
+        <location filename="../forms/sendcoinsdialog.ui" line="113"/>
+        <source>123.456 BTC</source>
+        <translation>123.456 BTC</translation>
+    </message>
+    <message>
         <location filename="../forms/sendcoinsdialog.ui" line="67"/>
         <source>&amp;Add recipient...</source>
         <translation>&amp;Empfänger hinzufügen</translation>
     </message>
     <message>
-        <location filename="../forms/sendcoinsdialog.ui" line="84"/>
-        <source>Remove all transaction fields</source>
-        <translation>Alle Überweisungsfelder zurücksetzen</translation>
-    </message>
-    <message>
-        <location filename="../forms/sendcoinsdialog.ui" line="87"/>
-        <source>Clear all</source>
-        <translation>Zurücksetzen</translation>
-    </message>
-    <message>
-        <location filename="../sendcoinsdialog.cpp" line="124"/>
-        <source>The recipient address is not valid, please recheck.</source>
-        <translation>Die Zahlungsadresse ist ungültig, bitte nochmals überprüfen.</translation>
-    </message>
-    <message>
-        <location filename="../sendcoinsdialog.cpp" line="134"/>
-        <source>The amount exceeds your balance.</source>
-        <translation>Der angegebene Betrag übersteigt Ihren Kontostand.</translation>
-    </message>
-    <message>
-        <location filename="../sendcoinsdialog.cpp" line="139"/>
-        <source>The total exceeds your balance when the %1 transaction fee is included.</source>
-        <translation>Der angegebene Betrag übersteigt aufgrund der Transaktionsgebühr in Höhe von %1 Ihren Kontostand.</translation>
-    </message>
-    <message>
-        <location filename="../sendcoinsdialog.cpp" line="145"/>
-        <source>Duplicate address found, can only send to each address once per send operation.</source>
-        <translation>Doppelte Adresse gefunden, pro Überweisung kann an jede Adresse nur einmalig etwas überwiesen werden.</translation>
+        <location filename="../sendcoinsdialog.cpp" line="95"/>
+        <source>&lt;b&gt;%1&lt;/b&gt; to %2 (%3)</source>
+        <translation>&lt;b&gt;%1&lt;/b&gt; an %2 (%3)</translation>
+    </message>
+    <message>
+        <location filename="../sendcoinsdialog.cpp" line="100"/>
+        <source>Confirm send coins</source>
+        <translation>Überweisung bestätigen</translation>
     </message>
     <message>
         <location filename="../sendcoinsdialog.cpp" line="150"/>
         <source>Error: Transaction creation failed.</source>
         <translation>Fehler: Transaktionserstellung fehlgeschlagen.</translation>
     </message>
-<<<<<<< HEAD
+    <message>
+        <location filename="../sendcoinsdialog.cpp" line="155"/>
+        <source>Error: The transaction was rejected. This might happen if some of the coins in your wallet were already spent, such as if you used a copy of wallet.dat and coins were spent in the copy but not marked as spent here.</source>
+        <translation>Fehler: Die Transaktion wurde abgelehnt. Dies kann passieren, wenn einige Bitcoins aus Ihrer Brieftasche bereits ausgegeben wurden. Beispielsweise weil Sie eine Kopie Ihrer wallet.dat genutzt, die Bitcoins dort ausgegeben haben und dies daher in der derzeit aktiven Brieftasche nicht vermerkt ist.</translation>
+    </message>
 </context>
 <context>
     <name>SendCoinsEntry</name>
-=======
-    <message>
-        <location filename="../sendcoinsdialog.cpp" line="149"/>
-        <source>Error: The transaction was rejected. This might happen if some of the coins in your wallet were already spent, such as if you used a copy of wallet.dat and coins were spent in the copy but not marked as spent here.</source>
-        <translation>Fehler: Die Transaktion wurde abgelehnt. Dies kann passieren, wenn einige Bitcoins aus Ihrer Brieftasche bereits ausgegeben wurden. Beispielsweise weil Sie eine Kopie Ihrer wallet.dat genutzt, die Bitcoins dort ausgegeben haben und dies daher in der derzeit aktiven Brieftasche nicht vermerkt ist.</translation>
-    </message>
-    <message>
-        <location filename="../sendcoinsdialog.cpp" line="123"/>
-        <source>The amount to pay must be larger than 0.</source>
-        <translation>Der zu zahlende Betrag muss größer 0 sein.</translation>
-    </message>
-</context>
-<context>
-    <name>SendCoinsEntry</name>
+    <message>
+        <location filename="../forms/sendcoinsentry.ui" line="14"/>
+        <source>Form</source>
+        <translation>Formular</translation>
+    </message>
+    <message>
+        <location filename="../forms/sendcoinsentry.ui" line="42"/>
+        <source>Pay &amp;To:</source>
+        <translation>&amp;Empfänger:</translation>
+    </message>
     <message>
         <location filename="../forms/sendcoinsentry.ui" line="29"/>
         <source>A&amp;mount:</source>
         <translation>&amp;Betrag:</translation>
     </message>
->>>>>>> fc1cd74b
-    <message>
-        <location filename="../forms/sendcoinsentry.ui" line="29"/>
-        <source>A&amp;mount:</source>
-        <translation>&amp;Betrag:</translation>
-    </message>
-    <message>
-        <location filename="../forms/sendcoinsentry.ui" line="42"/>
-        <source>Pay &amp;To:</source>
-        <translation>&amp;Empfänger:</translation>
-    </message>
     <message>
         <location filename="../forms/sendcoinsentry.ui" line="66"/>
         <location filename="../sendcoinsentry.cpp" line="26"/>
         <source>Enter a label for this address to add it to your address book</source>
-<<<<<<< HEAD
         <translation>Adressbezeichnung eingeben (diese wird zusammen mit der Adresse dem Adressbuch hinzugefügt)</translation>
     </message>
     <message>
         <location filename="../forms/sendcoinsentry.ui" line="75"/>
         <source>&amp;Label:</source>
         <translation>&amp;Bezeichnung:</translation>
-=======
-        <translation>Adressbezeichnung eingeben (diese wird bei unbekannten Adressen inkl. der Adresse dem Adressbuch hinzugefügt)</translation>
->>>>>>> fc1cd74b
     </message>
     <message>
         <location filename="../forms/sendcoinsentry.ui" line="93"/>
         <source>The address to send the payment to  (e.g. 1NS17iag9jJgTHD1VXjvLCEnZuQ3rJDE9L)</source>
         <translation>Die Zahlungsadresse der Überweisung (z.B. 1NS17iag9jJgTHD1VXjvLCEnZuQ3rJDE9L)</translation>
-<<<<<<< HEAD
     </message>
     <message>
         <location filename="../forms/sendcoinsentry.ui" line="103"/>
         <source>Choose address from address book</source>
         <translation>Adresse aus Adressbuch wählen</translation>
-=======
->>>>>>> fc1cd74b
     </message>
     <message>
         <location filename="../forms/sendcoinsentry.ui" line="113"/>
@@ -1585,27 +1188,6 @@
         <translation>Diesen Empfänger entfernen</translation>
     </message>
     <message>
-<<<<<<< HEAD
-        <location filename="../forms/sendcoinsentry.ui" line="14"/>
-        <source>Form</source>
-        <translation>Formular</translation>
-=======
-        <location filename="../forms/sendcoinsentry.ui" line="75"/>
-        <source>&amp;Label:</source>
-        <translation>&amp;Bezeichnung:</translation>
-    </message>
-    <message>
-        <location filename="../forms/sendcoinsentry.ui" line="103"/>
-        <source>Choose address from address book</source>
-        <translation>Adresse aus Adressbuch wählen</translation>
-    </message>
-    <message>
-        <location filename="../forms/sendcoinsentry.ui" line="113"/>
-        <source>Alt+A</source>
-        <translation>Alt+A</translation>
->>>>>>> fc1cd74b
-    </message>
-    <message>
         <location filename="../sendcoinsentry.cpp" line="25"/>
         <source>Enter a Bitcoin address (e.g. 1NS17iag9jJgTHD1VXjvLCEnZuQ3rJDE9L)</source>
         <translation>Bitcoin-Adresse eingeben (z.B. 1NS17iag9jJgTHD1VXjvLCEnZuQ3rJDE9L)</translation>
@@ -1614,46 +1196,29 @@
 <context>
     <name>TransactionDesc</name>
     <message>
-<<<<<<< HEAD
-        <location filename="../transactiondesc.cpp" line="20"/>
-        <source>Open until %1</source>
-        <translation>Offen bis %1</translation>
-    </message>
-    <message>
-        <location filename="../transactiondesc.cpp" line="28"/>
-        <source>%1/unconfirmed</source>
-        <translation>%1/unbestätigt</translation>
-=======
-        <location filename="../transactiondesc.cpp" line="34"/>
+        <location filename="../transactiondesc.cpp" line="18"/>
         <source>Open for %1 blocks</source>
         <translation>Offen für %1 Blöcke</translation>
->>>>>>> fc1cd74b
-    </message>
-    <message>
-        <location filename="../transactiondesc.cpp" line="30"/>
-        <source>%1 confirmations</source>
-        <translation>%1 Bestätigungen</translation>
-    </message>
-    <message>
-<<<<<<< HEAD
-        <location filename="../transactiondesc.cpp" line="90"/>
-        <source>unknown</source>
-        <translation>unbekannt</translation>
-=======
-        <location filename="../transactiondesc.cpp" line="44"/>
-        <source>%1/unconfirmed</source>
-        <translation>%1/unbestätigt</translation>
-    </message>
-    <message>
-        <location filename="../transactiondesc.cpp" line="63"/>
+    </message>
+    <message>
+        <location filename="../transactiondesc.cpp" line="26"/>
+        <source>%1/offline?</source>
+        <translation>%1/offline?</translation>
+    </message>
+    <message>
+        <location filename="../transactiondesc.cpp" line="47"/>
         <source>&lt;b&gt;Status:&lt;/b&gt; </source>
         <translation>&lt;b&gt;Status:&lt;/b&gt; </translation>
     </message>
     <message>
-        <location filename="../transactiondesc.cpp" line="70"/>
+        <location filename="../transactiondesc.cpp" line="52"/>
+        <source>, has not been successfully broadcast yet</source>
+        <translation>, wurde noch nicht erfolgreich übertragen</translation>
+    </message>
+    <message>
+        <location filename="../transactiondesc.cpp" line="54"/>
         <source>, broadcast through %1 node</source>
         <translation>, über %1 Knoten übertragen</translation>
->>>>>>> fc1cd74b
     </message>
     <message>
         <location filename="../transactiondesc.cpp" line="56"/>
@@ -1664,6 +1229,11 @@
         <location filename="../transactiondesc.cpp" line="60"/>
         <source>&lt;b&gt;Date:&lt;/b&gt; </source>
         <translation>&lt;b&gt;Datum:&lt;/b&gt; </translation>
+    </message>
+    <message>
+        <location filename="../transactiondesc.cpp" line="67"/>
+        <source>&lt;b&gt;Source:&lt;/b&gt; Generated&lt;br&gt;</source>
+        <translation>&lt;b&gt;Quelle:&lt;/b&gt; Generiert&lt;br&gt;</translation>
     </message>
     <message>
         <location filename="../transactiondesc.cpp" line="73"/>
@@ -1672,17 +1242,16 @@
         <translation>&lt;b&gt;Von:&lt;/b&gt; </translation>
     </message>
     <message>
-<<<<<<< HEAD
         <location filename="../transactiondesc.cpp" line="91"/>
         <location filename="../transactiondesc.cpp" line="114"/>
         <location filename="../transactiondesc.cpp" line="173"/>
-=======
-        <location filename="../transactiondesc.cpp" line="107"/>
-        <location filename="../transactiondesc.cpp" line="130"/>
-        <location filename="../transactiondesc.cpp" line="189"/>
->>>>>>> fc1cd74b
         <source>&lt;b&gt;To:&lt;/b&gt; </source>
         <translation>&lt;b&gt;An:&lt;/b&gt; </translation>
+    </message>
+    <message>
+        <location filename="../transactiondesc.cpp" line="90"/>
+        <source>unknown</source>
+        <translation>unbekannt</translation>
     </message>
     <message>
         <location filename="../transactiondesc.cpp" line="94"/>
@@ -1708,63 +1277,24 @@
         <translation>%1 (reift noch %2 weitere Blöcke)</translation>
     </message>
     <message>
-<<<<<<< HEAD
         <location filename="../transactiondesc.cpp" line="137"/>
-=======
-        <location filename="../transactiondesc.cpp" line="36"/>
+        <source>(not accepted)</source>
+        <translation>(nicht angenommen)</translation>
+    </message>
+    <message>
+        <location filename="../transactiondesc.cpp" line="221"/>
+        <source>Transaction ID:</source>
+        <translation>Transaktions-ID:</translation>
+    </message>
+    <message>
+        <location filename="../transactiondesc.cpp" line="224"/>
+        <source>Generated coins must wait 120 blocks before they can be spent.  When you generated this block, it was broadcast to the network to be added to the block chain.  If it fails to get into the chain, it will change to &quot;not accepted&quot; and not be spendable.  This may occasionally happen if another node generates a block within a few seconds of yours.</source>
+        <translation>Generierte Bitcoins müssen 120 Blöcke lang warten, bevor sie ausgegeben werden können. Als Sie diesen Block generierten, wurde er an das Netzwerk übertragen, um ihn der Blockkette hinzuzufügen. Falls dies fehlschlägt wird der Status in &quot;nicht angenommen&quot; geändert und der Betrag wird nicht verfügbar werden. Das kann gelegentlich passieren, wenn ein anderer Knoten einen Block zur selben Zeit wie Sie generierte.</translation>
+    </message>
+    <message>
+        <location filename="../transactiondesc.cpp" line="20"/>
         <source>Open until %1</source>
         <translation>Offen bis %1</translation>
-    </message>
-    <message>
-        <location filename="../transactiondesc.cpp" line="46"/>
-        <source>%1 confirmations</source>
-        <translation>%1 Bestätigungen</translation>
-    </message>
-    <message>
-        <location filename="../transactiondesc.cpp" line="68"/>
-        <source>, has not been successfully broadcast yet</source>
-        <translation>, wurde noch nicht erfolgreich übertragen</translation>
-    </message>
-    <message>
-        <location filename="../transactiondesc.cpp" line="106"/>
-        <source>unknown</source>
-        <translation>unbekannt</translation>
-    </message>
-    <message>
-        <location filename="../transactiondesc.cpp" line="153"/>
->>>>>>> fc1cd74b
-        <source>(not accepted)</source>
-        <translation>(nicht angenommen)</translation>
-    </message>
-    <message>
-        <location filename="../transactiondesc.cpp" line="18"/>
-        <source>Open for %1 blocks</source>
-        <translation>Offen für %1 Blöcke</translation>
-    </message>
-    <message>
-        <location filename="../transactiondesc.cpp" line="26"/>
-        <source>%1/offline?</source>
-        <translation>%1/offline?</translation>
-    </message>
-    <message>
-        <location filename="../transactiondesc.cpp" line="47"/>
-        <source>&lt;b&gt;Status:&lt;/b&gt; </source>
-        <translation>&lt;b&gt;Status:&lt;/b&gt; </translation>
-    </message>
-    <message>
-        <location filename="../transactiondesc.cpp" line="52"/>
-        <source>, has not been successfully broadcast yet</source>
-        <translation>, wurde noch nicht erfolgreich übertragen</translation>
-    </message>
-    <message>
-        <location filename="../transactiondesc.cpp" line="54"/>
-        <source>, broadcast through %1 node</source>
-        <translation>, über %1 Knoten übertragen</translation>
-    </message>
-    <message>
-        <location filename="../transactiondesc.cpp" line="67"/>
-        <source>&lt;b&gt;Source:&lt;/b&gt; Generated&lt;br&gt;</source>
-        <translation>&lt;b&gt;Quelle:&lt;/b&gt; Generiert&lt;br&gt;</translation>
     </message>
     <message>
         <location filename="../transactiondesc.cpp" line="181"/>
@@ -1774,6 +1304,16 @@
         <translation>&lt;b&gt;Belastung:&lt;/b&gt; </translation>
     </message>
     <message>
+        <location filename="../transactiondesc.cpp" line="28"/>
+        <source>%1/unconfirmed</source>
+        <translation>%1/unbestätigt</translation>
+    </message>
+    <message>
+        <location filename="../transactiondesc.cpp" line="30"/>
+        <source>%1 confirmations</source>
+        <translation>%1 Bestätigungen</translation>
+    </message>
+    <message>
         <location filename="../transactiondesc.cpp" line="195"/>
         <source>&lt;b&gt;Transaction fee:&lt;/b&gt; </source>
         <translation>&lt;b&gt;Transaktionsgebühr:&lt;/b&gt; </translation>
@@ -1793,16 +1333,6 @@
         <source>Comment:</source>
         <translation>Kommentar:</translation>
     </message>
-    <message>
-        <location filename="../transactiondesc.cpp" line="221"/>
-        <source>Transaction ID:</source>
-        <translation>Transaktions-ID:</translation>
-    </message>
-    <message>
-        <location filename="../transactiondesc.cpp" line="224"/>
-        <source>Generated coins must wait 120 blocks before they can be spent.  When you generated this block, it was broadcast to the network to be added to the block chain.  If it fails to get into the chain, it will change to &quot;not accepted&quot; and not be spendable.  This may occasionally happen if another node generates a block within a few seconds of yours.</source>
-        <translation>Generierte Bitcoins müssen 120 Blöcke lang warten, bevor sie ausgegeben werden können. Als Sie diesen Block generierten, wurde er an das Netzwerk übertragen, um ihn der Blockkette hinzuzufügen. Falls dies fehlschlägt wird der Status in &quot;nicht angenommen&quot; geändert und der Betrag wird nicht verfügbar werden. Das kann gelegentlich passieren, wenn ein anderer Knoten einen Block zur selben Zeit wie Sie generierte.</translation>
-    </message>
 </context>
 <context>
     <name>TransactionDescDialog</name>
@@ -1821,8 +1351,23 @@
     <name>TransactionTableModel</name>
     <message>
         <location filename="../transactiontablemodel.cpp" line="214"/>
+        <source>Date</source>
+        <translation>Datum</translation>
+    </message>
+    <message>
+        <location filename="../transactiontablemodel.cpp" line="214"/>
+        <source>Type</source>
+        <translation>Typ</translation>
+    </message>
+    <message>
+        <location filename="../transactiontablemodel.cpp" line="214"/>
         <source>Address</source>
         <translation>Adresse</translation>
+    </message>
+    <message>
+        <location filename="../transactiontablemodel.cpp" line="214"/>
+        <source>Amount</source>
+        <translation>Betrag</translation>
     </message>
     <message numerus="yes">
         <location filename="../transactiontablemodel.cpp" line="277"/>
@@ -1838,6 +1383,16 @@
         <translation>Offen bis %1</translation>
     </message>
     <message>
+        <location filename="../transactiontablemodel.cpp" line="283"/>
+        <source>Offline (%1 confirmations)</source>
+        <translation>Offline (%1 Bestätigungen)</translation>
+    </message>
+    <message>
+        <location filename="../transactiontablemodel.cpp" line="286"/>
+        <source>Unconfirmed (%1 of %2 confirmations)</source>
+        <translation>Unbestätigt (%1 von %2 Bestätigungen)</translation>
+    </message>
+    <message>
         <location filename="../transactiontablemodel.cpp" line="289"/>
         <source>Confirmed (%1 confirmations)</source>
         <translation>Bestätigt (%1 Bestätigungen)</translation>
@@ -1848,6 +1403,11 @@
         <translation>Dieser Block wurde von keinem anderen Knoten empfangen und wird wahrscheinlich nicht angenommen werden!</translation>
     </message>
     <message>
+        <location filename="../transactiontablemodel.cpp" line="306"/>
+        <source>Generated but not accepted</source>
+        <translation>Generiert, jedoch nicht angenommen</translation>
+    </message>
+    <message>
         <location filename="../transactiontablemodel.cpp" line="349"/>
         <source>Received with</source>
         <translation>Empfangen über</translation>
@@ -1901,31 +1461,6 @@
         <location filename="../transactiontablemodel.cpp" line="603"/>
         <source>Amount removed from or added to balance.</source>
         <translation>Der Betrag, der dem Kontostand abgezogen oder hinzugefügt wurde.</translation>
-    </message>
-    <message>
-        <location filename="../transactiontablemodel.cpp" line="214"/>
-        <source>Date</source>
-        <translation>Datum</translation>
-    </message>
-    <message>
-        <location filename="../transactiontablemodel.cpp" line="214"/>
-        <source>Amount</source>
-        <translation>Betrag</translation>
-    </message>
-    <message>
-        <location filename="../transactiontablemodel.cpp" line="214"/>
-        <source>Type</source>
-        <translation>Typ</translation>
-    </message>
-    <message>
-        <location filename="../transactiontablemodel.cpp" line="283"/>
-        <source>Offline (%1 confirmations)</source>
-        <translation>Nicht verbunden (%1 Bestätigungen)</translation>
-    </message>
-    <message>
-        <location filename="../transactiontablemodel.cpp" line="286"/>
-        <source>Unconfirmed (%1 of %2 confirmations)</source>
-        <translation>Unbestätigt (%1 von %2 Bestätigungen)</translation>
     </message>
     <message numerus="yes">
         <location filename="../transactiontablemodel.cpp" line="297"/>
@@ -1935,21 +1470,70 @@
             <numerusform>Der erarbeitete Betrag wird in %n Blöcken verfügbar sein</numerusform>
         </translation>
     </message>
-    <message>
-        <location filename="../transactiontablemodel.cpp" line="306"/>
-        <source>Generated but not accepted</source>
-        <translation>Generiert, jedoch nicht angenommen</translation>
-    </message>
 </context>
 <context>
     <name>TransactionView</name>
     <message>
-<<<<<<< HEAD
+        <location filename="../transactionview.cpp" line="392"/>
+        <source>to</source>
+        <translation>bis</translation>
+    </message>
+    <message>
         <location filename="../transactionview.cpp" line="56"/>
         <source>Today</source>
         <translation>Heute</translation>
     </message>
     <message>
+        <location filename="../transactionview.cpp" line="61"/>
+        <source>Range...</source>
+        <translation>Zeitraum...</translation>
+    </message>
+    <message>
+        <location filename="../transactionview.cpp" line="72"/>
+        <source>Received with</source>
+        <translation>Empfangen über</translation>
+    </message>
+    <message>
+        <location filename="../transactionview.cpp" line="74"/>
+        <source>Sent to</source>
+        <translation>Überwiesen an</translation>
+    </message>
+    <message>
+        <location filename="../transactionview.cpp" line="78"/>
+        <source>Other</source>
+        <translation>Andere</translation>
+    </message>
+    <message>
+        <location filename="../transactionview.cpp" line="84"/>
+        <source>Enter address or label to search</source>
+        <translation>Zu suchende Adresse oder Bezeichnung eingeben</translation>
+    </message>
+    <message>
+        <location filename="../transactionview.cpp" line="282"/>
+        <source>Label</source>
+        <translation>Bezeichnung</translation>
+    </message>
+    <message>
+        <location filename="../transactionview.cpp" line="59"/>
+        <source>Last month</source>
+        <translation>Letzten Monat</translation>
+    </message>
+    <message>
+        <location filename="../transactionview.cpp" line="128"/>
+        <source>Show details...</source>
+        <translation>Transaktionsdetails anzeigen</translation>
+    </message>
+    <message>
+        <location filename="../transactionview.cpp" line="384"/>
+        <source>Range:</source>
+        <translation>Zeitraum:</translation>
+    </message>
+    <message>
+        <location filename="../transactionview.cpp" line="58"/>
+        <source>This month</source>
+        <translation>Diesen Monat</translation>
+    </message>
+    <message>
         <location filename="../transactionview.cpp" line="57"/>
         <source>This week</source>
         <translation>Diese Woche</translation>
@@ -1960,38 +1544,79 @@
         <translation>Dieses Jahr</translation>
     </message>
     <message>
-        <location filename="../transactionview.cpp" line="72"/>
-        <source>Received with</source>
-        <translation>Empfangen über</translation>
+        <location filename="../transactionview.cpp" line="90"/>
+        <source>Min amount</source>
+        <translation>Minimaler Betrag</translation>
+    </message>
+    <message>
+        <location filename="../transactionview.cpp" line="124"/>
+        <source>Copy address</source>
+        <translation>Adresse kopieren</translation>
+    </message>
+    <message>
+        <location filename="../transactionview.cpp" line="76"/>
+        <source>To yourself</source>
+        <translation>Eigenüberweisung</translation>
     </message>
     <message>
         <location filename="../transactionview.cpp" line="126"/>
         <source>Copy amount</source>
         <translation>Betrag kopieren</translation>
-=======
+    </message>
+    <message>
+        <location filename="../transactionview.cpp" line="127"/>
+        <source>Edit label</source>
+        <translation>Bezeichnung bearbeiten</translation>
+    </message>
+    <message>
+        <location filename="../transactionview.cpp" line="270"/>
+        <source>Export Transaction Data</source>
+        <translation>Transaktionen exportieren</translation>
+    </message>
+    <message>
+        <location filename="../transactionview.cpp" line="271"/>
+        <source>Comma separated file (*.csv)</source>
+        <translation>Kommagetrennte Datei (*.csv)</translation>
+    </message>
+    <message>
+        <location filename="../transactionview.cpp" line="279"/>
+        <source>Confirmed</source>
+        <translation>Bestätigt</translation>
+    </message>
+    <message>
+        <location filename="../transactionview.cpp" line="280"/>
+        <source>Date</source>
+        <translation>Datum</translation>
+    </message>
+    <message>
+        <location filename="../transactionview.cpp" line="281"/>
+        <source>Type</source>
+        <translation>Typ</translation>
+    </message>
+    <message>
+        <location filename="../transactionview.cpp" line="283"/>
+        <source>Address</source>
+        <translation>Adresse</translation>
+    </message>
+    <message>
+        <location filename="../transactionview.cpp" line="284"/>
+        <source>Amount</source>
+        <translation>Betrag</translation>
+    </message>
+    <message>
+        <location filename="../transactionview.cpp" line="289"/>
+        <source>Error exporting</source>
+        <translation>Fehler beim Exportieren</translation>
+    </message>
+    <message>
+        <location filename="../transactionview.cpp" line="289"/>
+        <source>Could not write to file %1.</source>
+        <translation>Konnte nicht in Datei %1 schreiben.</translation>
+    </message>
+    <message>
         <location filename="../transactionview.cpp" line="77"/>
         <source>Mined</source>
         <translation>Erarbeitet</translation>
-    </message>
-    <message>
-        <location filename="../transactionview.cpp" line="90"/>
-        <source>Min amount</source>
-        <translation>Minimaler Betrag</translation>
-    </message>
-    <message>
-        <location filename="../transactionview.cpp" line="125"/>
-        <source>Copy address</source>
-        <translation>Adresse kopieren</translation>
-    </message>
-    <message>
-        <location filename="../transactionview.cpp" line="126"/>
-        <source>Copy label</source>
-        <translation>Bezeichnung kopieren</translation>
-    </message>
-    <message>
-        <location filename="../transactionview.cpp" line="58"/>
-        <source>This month</source>
-        <translation>Diesen Monat</translation>
     </message>
     <message>
         <location filename="../transactionview.cpp" line="55"/>
@@ -2000,195 +1625,15 @@
         <translation>Alle</translation>
     </message>
     <message>
-        <location filename="../transactionview.cpp" line="76"/>
-        <source>To yourself</source>
-        <translation>Eigenüberweisung</translation>
->>>>>>> fc1cd74b
-    </message>
-    <message>
-        <location filename="../transactionview.cpp" line="127"/>
-        <source>Edit label</source>
-        <translation>Bezeichnung bearbeiten</translation>
-    </message>
-    <message>
-        <location filename="../transactionview.cpp" line="270"/>
-        <source>Export Transaction Data</source>
-        <translation>Transaktionen exportieren</translation>
-    </message>
-    <message>
-        <location filename="../transactionview.cpp" line="271"/>
-        <source>Comma separated file (*.csv)</source>
-        <translation>Kommagetrennte Datei (*.csv)</translation>
-    </message>
-    <message>
-        <location filename="../transactionview.cpp" line="279"/>
-        <source>Confirmed</source>
-        <translation>Bestätigt</translation>
-    </message>
-    <message>
-        <location filename="../transactionview.cpp" line="280"/>
-        <source>Date</source>
-        <translation>Datum</translation>
-    </message>
-    <message>
-        <location filename="../transactionview.cpp" line="281"/>
-        <source>Type</source>
-        <translation>Typ</translation>
-    </message>
-    <message>
-<<<<<<< HEAD
-        <location filename="../transactionview.cpp" line="282"/>
-        <source>Label</source>
-        <translation>Bezeichnung</translation>
-    </message>
-    <message>
-        <location filename="../transactionview.cpp" line="283"/>
-=======
-        <location filename="../transactionview.cpp" line="285"/>
->>>>>>> fc1cd74b
-        <source>Address</source>
-        <translation>Adresse</translation>
-    </message>
-    <message>
-        <location filename="../transactionview.cpp" line="284"/>
-        <source>Amount</source>
-        <translation>Betrag</translation>
+        <location filename="../transactionview.cpp" line="125"/>
+        <source>Copy label</source>
+        <translation>Bezeichnung kopieren</translation>
     </message>
     <message>
         <location filename="../transactionview.cpp" line="285"/>
         <source>ID</source>
         <translation>ID</translation>
     </message>
-    <message>
-        <location filename="../transactionview.cpp" line="289"/>
-        <source>Error exporting</source>
-        <translation>Fehler beim Exportieren</translation>
-    </message>
-    <message>
-        <location filename="../transactionview.cpp" line="289"/>
-        <source>Could not write to file %1.</source>
-        <translation>Konnte nicht in Datei %1 schreiben.</translation>
-    </message>
-    <message>
-        <location filename="../transactionview.cpp" line="384"/>
-        <source>Range:</source>
-        <translation>Zeitraum:</translation>
-    </message>
-    <message>
-        <location filename="../transactionview.cpp" line="392"/>
-        <source>to</source>
-        <translation>bis</translation>
-    </message>
-    <message>
-<<<<<<< HEAD
-        <location filename="../transactionview.cpp" line="58"/>
-        <source>This month</source>
-        <translation>Diesen Monat</translation>
-    </message>
-    <message>
-        <location filename="../transactionview.cpp" line="59"/>
-        <source>Last month</source>
-        <translation>Letzten Monat</translation>
-    </message>
-    <message>
-        <location filename="../transactionview.cpp" line="77"/>
-        <source>Mined</source>
-        <translation>Erarbeitet</translation>
-    </message>
-    <message>
-=======
-        <location filename="../transactionview.cpp" line="56"/>
-        <source>Today</source>
-        <translation>Heute</translation>
-    </message>
-    <message>
-        <location filename="../transactionview.cpp" line="57"/>
-        <source>This week</source>
-        <translation>Diese Woche</translation>
-    </message>
-    <message>
-        <location filename="../transactionview.cpp" line="60"/>
-        <source>This year</source>
-        <translation>Dieses Jahr</translation>
-    </message>
-    <message>
-        <location filename="../transactionview.cpp" line="61"/>
-        <source>Range...</source>
-        <translation>Zeitraum...</translation>
-    </message>
-    <message>
-        <location filename="../transactionview.cpp" line="72"/>
-        <source>Received with</source>
-        <translation>Empfangen über</translation>
-    </message>
-    <message>
-        <location filename="../transactionview.cpp" line="74"/>
-        <source>Sent to</source>
-        <translation>Überwiesen an</translation>
-    </message>
-    <message>
->>>>>>> fc1cd74b
-        <location filename="../transactionview.cpp" line="78"/>
-        <source>Other</source>
-        <translation>Andere</translation>
-    </message>
-    <message>
-        <location filename="../transactionview.cpp" line="84"/>
-        <source>Enter address or label to search</source>
-        <translation>Zu suchende Adresse oder Bezeichnung eingeben</translation>
-    </message>
-    <message>
-<<<<<<< HEAD
-        <location filename="../transactionview.cpp" line="90"/>
-        <source>Min amount</source>
-        <translation>Minimaler Betrag</translation>
-    </message>
-    <message>
-        <location filename="../transactionview.cpp" line="124"/>
-        <source>Copy address</source>
-        <translation>Adresse kopieren</translation>
-    </message>
-    <message>
-        <location filename="../transactionview.cpp" line="125"/>
-        <source>Copy label</source>
-        <translation>Bezeichnung kopieren</translation>
-    </message>
-    <message>
-        <location filename="../transactionview.cpp" line="128"/>
-        <source>Show details...</source>
-        <translation>Transaktionsdetails anzeigen</translation>
-=======
-        <location filename="../transactionview.cpp" line="128"/>
-        <source>Show details...</source>
-        <translation>Transaktionsdetails anzeigen</translation>
-    </message>
-    <message>
-        <location filename="../transactionview.cpp" line="284"/>
-        <source>Label</source>
-        <translation>Bezeichnung</translation>
->>>>>>> fc1cd74b
-    </message>
-    <message>
-        <location filename="../transactionview.cpp" line="55"/>
-        <location filename="../transactionview.cpp" line="71"/>
-        <source>All</source>
-        <translation>Alle</translation>
-    </message>
-    <message>
-        <location filename="../transactionview.cpp" line="61"/>
-        <source>Range...</source>
-        <translation>Zeitraum...</translation>
-    </message>
-    <message>
-        <location filename="../transactionview.cpp" line="74"/>
-        <source>Sent to</source>
-        <translation>Überwiesen an</translation>
-    </message>
-    <message>
-        <location filename="../transactionview.cpp" line="76"/>
-        <source>To yourself</source>
-        <translation>Eigenüberweisung</translation>
-    </message>
 </context>
 <context>
     <name>WalletModel</name>
@@ -2201,10 +1646,49 @@
 <context>
     <name>bitcoin-core</name>
     <message>
-<<<<<<< HEAD
-        <location filename="../bitcoinstrings.cpp" line="72"/>
-        <source>Cannot obtain a lock on data directory %s.  Bitcoin is probably already running.</source>
-        <translation>Datenverzeichnis %s kann nicht gesperrt werden. Evtl. wurde Bitcoin bereits gestartet.</translation>
+        <location filename="../bitcoinstrings.cpp" line="8"/>
+        <source>Bitcoin version</source>
+        <translation>Bitcoin Version</translation>
+    </message>
+    <message>
+        <location filename="../bitcoinstrings.cpp" line="43"/>
+        <source>Run in the background as a daemon and accept commands</source>
+        <translation>Als Hintergrunddienst starten und Befehle annehmen</translation>
+    </message>
+    <message>
+        <location filename="../bitcoinstrings.cpp" line="77"/>
+        <source>Loading block index...</source>
+        <translation>Lade Blockindex...</translation>
+    </message>
+    <message>
+        <location filename="../bitcoinstrings.cpp" line="14"/>
+        <source>Specify configuration file (default: bitcoin.conf)</source>
+        <translation>Konfigurationsdatei angeben (Standard: bitcoin.conf)</translation>
+    </message>
+    <message>
+        <location filename="../bitcoinstrings.cpp" line="22"/>
+        <source>Specify connection timeout (in milliseconds)</source>
+        <translation>Verbindungstimeout angeben (in Millisekunden)</translation>
+    </message>
+    <message>
+        <location filename="../bitcoinstrings.cpp" line="33"/>
+        <source>Threshold for disconnecting misbehaving peers (default: 100)</source>
+        <translation>Schwellenwert, um Verbindungen zu sich nicht konform verhaltenden Gegenstellen zu beenden (Standard: 100)</translation>
+    </message>
+    <message>
+        <location filename="../bitcoinstrings.cpp" line="9"/>
+        <source>Usage:</source>
+        <translation>Benutzung:</translation>
+    </message>
+    <message>
+        <location filename="../bitcoinstrings.cpp" line="75"/>
+        <source>Loading addresses...</source>
+        <translation>Lade Adressen...</translation>
+    </message>
+    <message>
+        <location filename="../bitcoinstrings.cpp" line="88"/>
+        <source>Done loading</source>
+        <translation>Laden abgeschlossen</translation>
     </message>
     <message>
         <location filename="../bitcoinstrings.cpp" line="85"/>
@@ -2212,45 +1696,34 @@
         <translation>Schlüsselpool kann nicht initialisiert werden</translation>
     </message>
     <message>
-        <location filename="../bitcoinstrings.cpp" line="86"/>
-        <source>Cannot write default address</source>
-        <translation>Standardadresse kann nicht geschrieben werden</translation>
-=======
-        <location filename="../bitcoinstrings.cpp" line="8"/>
-        <source>Bitcoin version</source>
-        <translation>Bitcoin Version</translation>
-    </message>
-    <message>
-        <location filename="../bitcoinstrings.cpp" line="9"/>
-        <source>Usage:</source>
-        <translation>Benutzung:</translation>
-    </message>
-    <message>
-        <location filename="../bitcoinstrings.cpp" line="69"/>
-        <source>Loading block index...</source>
-        <translation>Lade Blockindex...</translation>
->>>>>>> fc1cd74b
-    </message>
-    <message>
-        <location filename="../bitcoinstrings.cpp" line="78"/>
-        <source>Error loading blkindex.dat</source>
-        <translation>Fehler beim Laden von blkindex.dat</translation>
-    </message>
-    <message>
-<<<<<<< HEAD
-        <location filename="../bitcoinstrings.cpp" line="81"/>
-        <source>Error loading wallet.dat: Wallet requires newer version of Bitcoin</source>
-        <translation>Fehler beim Laden von wallet.dat: Brieftasche benötigt neuere Version von Bitcoin</translation>
-    </message>
-    <message>
-        <location filename="../bitcoinstrings.cpp" line="83"/>
-        <source>Error loading wallet.dat</source>
-        <translation>Fehler beim Laden von wallet.dat (Brieftasche)</translation>
-    </message>
-    <message>
-        <location filename="../bitcoinstrings.cpp" line="84"/>
-        <source>Cannot downgrade wallet</source>
-        <translation>Brieftasche kann nicht auf eine ältere Version herabgestuft werden</translation>
+        <location filename="../bitcoinstrings.cpp" line="87"/>
+        <source>Rescanning...</source>
+        <translation>Durchsuche erneut...</translation>
+    </message>
+    <message>
+        <location filename="../bitcoinstrings.cpp" line="91"/>
+        <source>Warning: -paytxfee is set very high.  This is the transaction fee you will pay if you send a transaction.</source>
+        <translation>Warnung: -paytxfee ist auf einen sehr hohen Wert gesetzt. Dies ist die Gebühr die beim Senden einer Transaktion fällig wird.</translation>
+    </message>
+    <message>
+        <location filename="../bitcoinstrings.cpp" line="95"/>
+        <source>Warning: Disk space is low</source>
+        <translation>Warnung: Festplattenplatz wird knapp</translation>
+    </message>
+    <message>
+        <location filename="../bitcoinstrings.cpp" line="10"/>
+        <source>Send command to -server or bitcoind</source>
+        <translation>Befehl an -server oder bitcoind senden</translation>
+    </message>
+    <message>
+        <location filename="../bitcoinstrings.cpp" line="13"/>
+        <source>Options:</source>
+        <translation>Optionen:</translation>
+    </message>
+    <message>
+        <location filename="../bitcoinstrings.cpp" line="12"/>
+        <source>Get help for a command</source>
+        <translation>Hilfe zu einem Befehl erhalten</translation>
     </message>
     <message>
         <location filename="../bitcoinstrings.cpp" line="16"/>
@@ -2258,126 +1731,44 @@
         <translation>Bitcoins generieren</translation>
     </message>
     <message>
-        <location filename="../bitcoinstrings.cpp" line="89"/>
-=======
-        <location filename="../bitcoinstrings.cpp" line="77"/>
-        <source>Rescanning...</source>
-        <translation>Durchsuche erneut...</translation>
-    </message>
-    <message>
-        <location filename="../bitcoinstrings.cpp" line="79"/>
->>>>>>> fc1cd74b
-        <source>Invalid -proxy address</source>
-        <translation>Fehlerhafte Proxy-Adresse</translation>
-    </message>
-    <message>
-<<<<<<< HEAD
+        <location filename="../bitcoinstrings.cpp" line="15"/>
+        <source>Specify pid file (default: bitcoind.pid)</source>
+        <translation>PID-Datei angeben (Standard: bitcoind.pid)</translation>
+    </message>
+    <message>
         <location filename="../bitcoinstrings.cpp" line="20"/>
         <source>Specify data directory</source>
         <translation>Datenverzeichnis angeben</translation>
     </message>
     <message>
-        <location filename="../bitcoinstrings.cpp" line="91"/>
-=======
-        <location filename="../bitcoinstrings.cpp" line="81"/>
->>>>>>> fc1cd74b
-        <source>Warning: -paytxfee is set very high.  This is the transaction fee you will pay if you send a transaction.</source>
-        <translation>Warnung: -paytxfee ist auf einen sehr hohen Wert gesetzt. Dies ist die Gebühr die beim Senden einer Transaktion fällig wird.</translation>
-    </message>
-    <message>
-<<<<<<< HEAD
-        <location filename="../bitcoinstrings.cpp" line="94"/>
-        <source>Error: CreateThread(StartNode) failed</source>
-        <translation>Fehler: CreateThread(StartNode) fehlgeschlagen</translation>
-    </message>
-    <message>
         <location filename="../bitcoinstrings.cpp" line="25"/>
         <source>Listen for connections on &lt;port&gt; (default: 8333 or testnet: 18333)</source>
         <translation>&lt;port&gt; nach Verbindungen abhören (Standard: 8333 oder Testnetz: 18333)</translation>
     </message>
     <message>
+        <location filename="../bitcoinstrings.cpp" line="29"/>
+        <source>Find peers using internet relay chat (default: 0)</source>
+        <translation>Gegenstellen via Internet Relay Chat finden (Standard: 0)</translation>
+    </message>
+    <message>
+        <location filename="../bitcoinstrings.cpp" line="99"/>
+        <source>Warning: Please check that your computer&apos;s date and time are correct.  If your clock is wrong Bitcoin will not work properly.</source>
+        <translation>Warnung: Bitte korrigieren Sie die Datums- und Uhrzeiteinstellungen Ihres Computers, da Bitcoin ansonsten nicht ordnungsgemäß funktionieren wird.</translation>
+    </message>
+    <message>
+        <location filename="../bitcoinstrings.cpp" line="34"/>
+        <source>Number of seconds to keep misbehaving peers from reconnecting (default: 86400)</source>
+        <translation>Anzahl Sekunden, während denen sich nicht konform verhaltenden Gegenstellen die Wiederverbindung verweigert wird (Standard: 86400)</translation>
+    </message>
+    <message>
+        <location filename="../bitcoinstrings.cpp" line="41"/>
+        <source>Fee per KB to add to transactions you send</source>
+        <translation>Gebühr pro KB, die gesendeten Transaktionen hinzugefügt wird</translation>
+    </message>
+    <message>
         <location filename="../bitcoinstrings.cpp" line="46"/>
         <source>Prepend debug output with timestamp</source>
         <translation>Der Debugausgabe einen Zeitstempel voranstellen</translation>
-=======
-        <location filename="../bitcoinstrings.cpp" line="86"/>
-        <source>Unable to bind to port %d on this computer.  Bitcoin is probably already running.</source>
-        <translation>Fehler beim registrieren des Ports %d auf diesem Computer. Evtl. wurde Bitcoin bereits gestartet.</translation>
-    </message>
-    <message>
-        <location filename="../bitcoinstrings.cpp" line="85"/>
-        <source>Warning: Disk space is low</source>
-        <translation>Warnung: Festplattenplatz wird knapp</translation>
-    </message>
-    <message>
-        <location filename="../bitcoinstrings.cpp" line="64"/>
-        <source>Cannot obtain a lock on data directory %s.  Bitcoin is probably already running.</source>
-        <translation>Datenverzeichnis %s kann nicht gesperrt werden. Evtl. wurde Bitcoin bereits gestartet.</translation>
-    </message>
-    <message>
-        <location filename="../bitcoinstrings.cpp" line="67"/>
-        <source>Loading addresses...</source>
-        <translation>Lade Adressen...</translation>
-    </message>
-    <message>
-        <location filename="../bitcoinstrings.cpp" line="78"/>
-        <source>Done loading</source>
-        <translation>Laden abgeschlossen</translation>
-    </message>
-    <message>
-        <location filename="../bitcoinstrings.cpp" line="80"/>
-        <source>Invalid amount for -paytxfee=&lt;amount&gt;</source>
-        <translation>Ungültige Angabe für -paytxfee=&lt;Betrag&gt;</translation>
->>>>>>> fc1cd74b
-    </message>
-    <message>
-        <location filename="../bitcoinstrings.cpp" line="102"/>
-        <source>beta</source>
-        <translation>Beta</translation>
-    </message>
-    <message>
-<<<<<<< HEAD
-        <location filename="../bitcoinstrings.cpp" line="34"/>
-        <source>Number of seconds to keep misbehaving peers from reconnecting (default: 86400)</source>
-        <translation>Anzahl Sekunden, während denen sich nicht konform verhaltenden Gegenstellen die Wiederverbindung verweigert wird (Standard: 86400)</translation>
-=======
-        <location filename="../bitcoinstrings.cpp" line="75"/>
-        <source>Wallet needed to be rewritten: restart Bitcoin to complete    
-</source>
-        <translation>Brieftasche muss neu geschrieben werden: Starten Sie Bitcoin zur Fertigstellung neu</translation>
-    </message>
-    <message>
-        <location filename="../bitcoinstrings.cpp" line="84"/>
-        <source>Error: CreateThread(StartNode) failed</source>
-        <translation>Fehler: CreateThread(StartNode) fehlgeschlagen</translation>
-    </message>
-    <message>
-        <location filename="../bitcoinstrings.cpp" line="89"/>
-        <source>Warning: Please check that your computer&apos;s date and time are correct.  If your clock is wrong Bitcoin will not work properly.</source>
-        <translation>Warnung: Bitte korrigieren Sie die Datums- und Uhrzeiteinstellungen Ihres Computers, da Bitcoin ansonsten nicht ordnungsgemäß funktionieren wird.</translation>
-    </message>
-    <message>
-        <location filename="../bitcoinstrings.cpp" line="10"/>
-        <source>Send command to -server or bitcoind
-</source>
-        <translation>Sende Befehl an -server oder bitcoind
-</translation>
->>>>>>> fc1cd74b
-    </message>
-    <message>
-        <location filename="../bitcoinstrings.cpp" line="42"/>
-        <source>Accept command line and JSON-RPC commands</source>
-        <translation>Kommandozeilenbefehle und JSON-RPC Befehle annehmen</translation>
-    </message>
-    <message>
-        <location filename="../bitcoinstrings.cpp" line="44"/>
-        <source>Use the test network</source>
-        <translation>Das Testnetz verwenden</translation>
-    </message>
-    <message>
-        <location filename="../bitcoinstrings.cpp" line="27"/>
-        <source>Add a node to connect to and attempt to keep the connection open</source>
-        <translation>Mit dem Knoten verbinden und versuchen die Verbindung aufrecht zu halten</translation>
     </message>
     <message>
         <location filename="../bitcoinstrings.cpp" line="47"/>
@@ -2385,11 +1776,6 @@
         <translation>Rückverfolgungs- und Debuginformationen an die Konsole senden anstatt sie in die debug.log Datei zu schreiben</translation>
     </message>
     <message>
-        <location filename="../bitcoinstrings.cpp" line="29"/>
-        <source>Find peers using internet relay chat (default: 0)</source>
-        <translation>Gegenstellen via Internet Relay Chat finden (Standard: 0)</translation>
-    </message>
-    <message>
         <location filename="../bitcoinstrings.cpp" line="49"/>
         <source>Username for JSON-RPC connections</source>
         <translation>Benutzername für JSON-RPC Verbindungen</translation>
@@ -2400,14 +1786,9 @@
         <translation>Passwort für JSON-RPC Verbindungen</translation>
     </message>
     <message>
-        <location filename="../bitcoinstrings.cpp" line="43"/>
-        <source>Run in the background as a daemon and accept commands</source>
-        <translation>Als Hintergrunddienst starten und Befehle annehmen</translation>
-    </message>
-    <message>
-        <location filename="../bitcoinstrings.cpp" line="41"/>
-        <source>Fee per KB to add to transactions you send</source>
-        <translation>Gebühr pro KB, die gesendeten Transaktionen hinzugefügt wird</translation>
+        <location filename="../bitcoinstrings.cpp" line="48"/>
+        <source>Send trace/debug info to debugger</source>
+        <translation>Rückverfolgungs- und Debuginformationen an den Debugger senden</translation>
     </message>
     <message>
         <location filename="../bitcoinstrings.cpp" line="52"/>
@@ -2420,11 +1801,26 @@
         <translation>Sende Befehle an Knoten &lt;ip&gt; (Standard: 127.0.0.1)</translation>
     </message>
     <message>
+        <location filename="../bitcoinstrings.cpp" line="82"/>
+        <source>Wallet needed to be rewritten: restart Bitcoin to complete</source>
+        <translation>Brieftasche muss neu geschrieben werden: Starten Sie Bitcoin zur Fertigstellung neu</translation>
+    </message>
+    <message>
+        <location filename="../bitcoinstrings.cpp" line="54"/>
+        <source>Execute command when the best block changes (%s in cmd is replaced by block hash)</source>
+        <translation>Kommando ausführen wenn der beste Block wechselt (%s im Kommando wird durch den Hash des Blocks ersetzt)</translation>
+    </message>
+    <message>
         <location filename="../bitcoinstrings.cpp" line="58"/>
         <source>Set key pool size to &lt;n&gt; (default: 100)</source>
         <translation>Größe des Schlüsselpools festlegen auf &lt;n&gt; (Standard: 100)</translation>
     </message>
     <message>
+        <location filename="../bitcoinstrings.cpp" line="59"/>
+        <source>Rescan the block chain for missing wallet transactions</source>
+        <translation>Blockkette erneut nach fehlenden Transaktionen der Brieftasche durchsuchen</translation>
+    </message>
+    <message>
         <location filename="../bitcoinstrings.cpp" line="65"/>
         <source>Use OpenSSL (https) for JSON-RPC connections</source>
         <translation>OpenSSL (https) für JSON-RPC Verbindungen verwenden</translation>
@@ -2435,9 +1831,14 @@
         <translation>Serverzertifikat (Standard: server.cert)</translation>
     </message>
     <message>
-        <location filename="../bitcoinstrings.cpp" line="67"/>
-        <source>Server private key (default: server.pem)</source>
-        <translation>Privater Serverschlüssel (Standard: server.pem)</translation>
+        <location filename="../bitcoinstrings.cpp" line="60"/>
+        <source>How many blocks to check at startup (default: 2500, 0 = all)</source>
+        <translation>Wieviele Blöcke sollen beim Starten geprüft werden (Standard: 2500, 0 = alle)</translation>
+    </message>
+    <message>
+        <location filename="../bitcoinstrings.cpp" line="61"/>
+        <source>How thorough the block verification is (0-6, default: 1)</source>
+        <translation>Wie gründlich soll die Blockprüfung sein (0-6, Standard: 1)</translation>
     </message>
     <message>
         <location filename="../bitcoinstrings.cpp" line="68"/>
@@ -2450,45 +1851,39 @@
         <translation>Dieser Hilfetext</translation>
     </message>
     <message>
-        <location filename="../bitcoinstrings.cpp" line="54"/>
-        <source>Execute command when the best block changes (%s in cmd is replaced by block hash)</source>
-        <translation>Kommando ausführen wenn der beste Block wechselt (%s im Kommando wird durch den Hash des Blocks ersetzt)</translation>
-    </message>
-    <message>
-        <location filename="../bitcoinstrings.cpp" line="59"/>
-        <source>Rescan the block chain for missing wallet transactions</source>
-        <translation>Blockkette erneut nach fehlenden Transaktionen der Brieftasche durchsuchen</translation>
-    </message>
-    <message>
-        <location filename="../bitcoinstrings.cpp" line="57"/>
-        <source>Upgrade wallet to latest format</source>
-        <translation>Brieftasche auf das neueste Format aktualisieren</translation>
-    </message>
-    <message>
-        <location filename="../bitcoinstrings.cpp" line="60"/>
-        <source>How many blocks to check at startup (default: 2500, 0 = all)</source>
-        <translation>Wieviele Blöcke sollen beim Starten geprüft werden (Standard: 2500, 0 = alle)</translation>
-    </message>
-    <message>
-        <location filename="../bitcoinstrings.cpp" line="61"/>
-        <source>How thorough the block verification is (0-6, default: 1)</source>
-        <translation>Wie gründlich soll die Blockprüfung sein (0-6, Standard: 1)</translation>
-    </message>
-    <message>
-        <location filename="../bitcoinstrings.cpp" line="14"/>
-        <source>Specify configuration file (default: bitcoin.conf)</source>
-        <translation>Konfigurationsdatei angeben (Standard: bitcoin.conf)</translation>
-    </message>
-    <message>
-        <location filename="../bitcoinstrings.cpp" line="23"/>
-        <source>Connect through socks4 proxy</source>
-        <translation>Über einen SOCKS4-Proxy verbinden:</translation>
-    </message>
-    <message>
-<<<<<<< HEAD
-        <location filename="../bitcoinstrings.cpp" line="48"/>
-        <source>Send trace/debug info to debugger</source>
-        <translation>Rückverfolgungs- und Debug-Informationen an den Debugger senden</translation>
+        <location filename="../bitcoinstrings.cpp" line="17"/>
+        <source>Don&apos;t generate coins</source>
+        <translation>Keine Bitcoins generieren</translation>
+    </message>
+    <message>
+        <location filename="../bitcoinstrings.cpp" line="18"/>
+        <source>Start minimized</source>
+        <translation>Minimiert starten</translation>
+    </message>
+    <message>
+        <location filename="../bitcoinstrings.cpp" line="19"/>
+        <source>Show splash screen on startup (default: 1)</source>
+        <translation>Startbildschirm beim Starten anzeigen (Standard: 1)</translation>
+    </message>
+    <message>
+        <location filename="../bitcoinstrings.cpp" line="37"/>
+        <source>Maximum per-connection receive buffer, &lt;n&gt;*1000 bytes (default: 10000)</source>
+        <translation>Maximale Größe des Empfangspuffers pro Verbindung, &lt;n&gt;*1000 Bytes (Standard: 10000)</translation>
+    </message>
+    <message>
+        <location filename="../bitcoinstrings.cpp" line="38"/>
+        <source>Maximum per-connection send buffer, &lt;n&gt;*1000 bytes (default: 10000)</source>
+        <translation>Maximale Größe des Sendepuffers pro Verbindung, &lt;n&gt;*1000 Bytes (Standard: 10000)</translation>
+    </message>
+    <message>
+        <location filename="../bitcoinstrings.cpp" line="39"/>
+        <source>Use Universal Plug and Play to map the listening port (default: 1)</source>
+        <translation type="unfinished">UPnP verwenden, um die Portweiterleitung einzurichten (Standard: 1)</translation>
+    </message>
+    <message>
+        <location filename="../bitcoinstrings.cpp" line="40"/>
+        <source>Use Universal Plug and Play to map the listening port (default: 0)</source>
+        <translation type="unfinished">UPnP verwenden, um die Portweiterleitung einzurichten (Standard: 0)</translation>
     </message>
     <message>
         <location filename="../bitcoinstrings.cpp" line="62"/>
@@ -2496,17 +1891,96 @@
 SSL options: (see the Bitcoin Wiki for SSL setup instructions)</source>
         <translation>
 SSL Einstellungen: (siehe Bitcoin-Wiki für SSL Installationsanweisungen)</translation>
-=======
-        <location filename="../bitcoinstrings.cpp" line="38"/>
-        <source>Attempt to use UPnP to map the listening port
-</source>
-        <translation>Versuche eine Verbindung mittels UPnP herzustellen</translation>
->>>>>>> fc1cd74b
-    </message>
-    <message>
-        <location filename="../bitcoinstrings.cpp" line="8"/>
-        <source>Bitcoin version</source>
-        <translation>Bitcoin Version</translation>
+    </message>
+    <message>
+        <location filename="../bitcoinstrings.cpp" line="79"/>
+        <source>Loading wallet...</source>
+        <translation>Lade Brieftasche...</translation>
+    </message>
+    <message>
+        <location filename="../bitcoinstrings.cpp" line="89"/>
+        <source>Invalid -proxy address</source>
+        <translation>Fehlerhafte Proxy-Adresse</translation>
+    </message>
+    <message>
+        <location filename="../bitcoinstrings.cpp" line="96"/>
+        <source>Unable to bind to port %d on this computer.  Bitcoin is probably already running.</source>
+        <translation>Fehler beim registrieren des Ports %d auf diesem Computer. Evtl. wurde Bitcoin bereits gestartet.</translation>
+    </message>
+    <message>
+        <location filename="../bitcoinstrings.cpp" line="90"/>
+        <source>Invalid amount for -paytxfee=&lt;amount&gt;</source>
+        <translation>Ungültige Angabe für -paytxfee=&lt;Betrag&gt;</translation>
+    </message>
+    <message>
+        <location filename="../bitcoinstrings.cpp" line="102"/>
+        <source>beta</source>
+        <translation>Beta</translation>
+    </message>
+    <message>
+        <location filename="../bitcoinstrings.cpp" line="94"/>
+        <source>Error: CreateThread(StartNode) failed</source>
+        <translation>Fehler: CreateThread(StartNode) fehlgeschlagen</translation>
+    </message>
+    <message>
+        <location filename="../bitcoinstrings.cpp" line="76"/>
+        <source>Error loading addr.dat</source>
+        <translation>Fehler beim Laden von addr.dat</translation>
+    </message>
+    <message>
+        <location filename="../bitcoinstrings.cpp" line="78"/>
+        <source>Error loading blkindex.dat</source>
+        <translation>Fehler beim Laden von blkindex.dat</translation>
+    </message>
+    <message>
+        <location filename="../bitcoinstrings.cpp" line="80"/>
+        <source>Error loading wallet.dat: Wallet corrupted</source>
+        <translation>Fehler beim Laden von wallet.dat: Brieftasche beschädigt</translation>
+    </message>
+    <message>
+        <location filename="../bitcoinstrings.cpp" line="81"/>
+        <source>Error loading wallet.dat: Wallet requires newer version of Bitcoin</source>
+        <translation>Fehler beim Laden von wallet.dat: Brieftasche benötigt neuere Version von Bitcoin</translation>
+    </message>
+    <message>
+        <location filename="../bitcoinstrings.cpp" line="83"/>
+        <source>Error loading wallet.dat</source>
+        <translation>Fehler beim Laden von wallet.dat (Brieftasche)</translation>
+    </message>
+    <message>
+        <location filename="../bitcoinstrings.cpp" line="84"/>
+        <source>Cannot downgrade wallet</source>
+        <translation>Brieftasche kann nicht auf eine ältere Version herabgestuft werden</translation>
+    </message>
+    <message>
+        <location filename="../bitcoinstrings.cpp" line="72"/>
+        <source>Cannot obtain a lock on data directory %s.  Bitcoin is probably already running.</source>
+        <translation>Datenverzeichnis %s kann nicht gesperrt werden. Evtl. wurde Bitcoin bereits gestartet.</translation>
+    </message>
+    <message>
+        <location filename="../bitcoinstrings.cpp" line="86"/>
+        <source>Cannot write default address</source>
+        <translation>Standardadresse kann nicht geschrieben werden</translation>
+    </message>
+    <message>
+        <location filename="../bitcoinstrings.cpp" line="11"/>
+        <source>List commands</source>
+        <translation>Befehle auflisten</translation>
+    </message>
+    <message>
+        <location filename="../bitcoinstrings.cpp" line="21"/>
+        <source>Set database cache size in megabytes (default: 25)</source>
+        <translation>Größe des Datenbankcaches in MB festlegen (Standard: 25)</translation>
+    </message>
+    <message>
+        <location filename="../bitcoinstrings.cpp" line="23"/>
+        <source>Connect through socks4 proxy</source>
+        <translation>Über einen SOCKS4-Proxy verbinden:</translation>
+    </message>
+    <message>
+        <location filename="../bitcoinstrings.cpp" line="24"/>
+        <source>Allow DNS lookups for addnode and connect</source>
+        <translation>Erlaube DNS Namensauflösung für addnode und connect</translation>
     </message>
     <message>
         <location filename="../bitcoinstrings.cpp" line="26"/>
@@ -2514,129 +1988,9 @@
         <translation>Maximal &lt;n&gt; Verbindungen zu Gegenstellen aufrechterhalten (Standard: 125)</translation>
     </message>
     <message>
-        <location filename="../bitcoinstrings.cpp" line="13"/>
-        <source>Options:</source>
-        <translation>Optionen:</translation>
-    </message>
-    <message>
-        <location filename="../bitcoinstrings.cpp" line="10"/>
-        <source>Send command to -server or bitcoind</source>
-        <translation>Befehl an -server oder bitcoind senden</translation>
-    </message>
-    <message>
-        <location filename="../bitcoinstrings.cpp" line="22"/>
-        <source>Specify connection timeout (in milliseconds)</source>
-        <translation>Verbindungstimeout angeben (in Millisekunden)</translation>
-    </message>
-    <message>
-        <location filename="../bitcoinstrings.cpp" line="15"/>
-        <source>Specify pid file (default: bitcoind.pid)</source>
-        <translation>PID-Datei angeben (Standard: bitcoind.pid)</translation>
-    </message>
-    <message>
-        <location filename="../bitcoinstrings.cpp" line="33"/>
-        <source>Threshold for disconnecting misbehaving peers (default: 100)</source>
-        <translation>Schwellenwert, um Verbindungen zu sich nicht konform verhaltenden Gegenstellen zu beenden (Standard: 100)</translation>
-    </message>
-    <message>
-        <location filename="../bitcoinstrings.cpp" line="9"/>
-        <source>Usage:</source>
-        <translation>Benutzung:</translation>
-    </message>
-    <message>
-        <location filename="../bitcoinstrings.cpp" line="88"/>
-        <source>Done loading</source>
-        <translation>Laden abgeschlossen</translation>
-    </message>
-    <message>
-        <location filename="../bitcoinstrings.cpp" line="90"/>
-        <source>Invalid amount for -paytxfee=&lt;amount&gt;</source>
-        <translation>Ungültige Angabe für -paytxfee=&lt;Betrag&gt;</translation>
-    </message>
-    <message>
-        <location filename="../bitcoinstrings.cpp" line="96"/>
-        <source>Unable to bind to port %d on this computer.  Bitcoin is probably already running.</source>
-        <translation>Fehler beim registrieren des Ports %d auf diesem Computer. Evtl. wurde Bitcoin bereits gestartet.</translation>
-    </message>
-    <message>
-        <location filename="../bitcoinstrings.cpp" line="99"/>
-        <source>Warning: Please check that your computer&apos;s date and time are correct.  If your clock is wrong Bitcoin will not work properly.</source>
-        <translation>Warnung: Bitte korrigieren Sie die Datums- und Uhrzeiteinstellungen Ihres Computers, da Bitcoin ansonsten nicht ordnungsgemäß funktionieren wird.</translation>
-    </message>
-    <message>
-        <location filename="../bitcoinstrings.cpp" line="11"/>
-        <source>List commands</source>
-        <translation>Befehle auflisten</translation>
-    </message>
-    <message>
-        <location filename="../bitcoinstrings.cpp" line="75"/>
-        <source>Loading addresses...</source>
-        <translation>Lade Adressen...</translation>
-    </message>
-    <message>
-        <location filename="../bitcoinstrings.cpp" line="77"/>
-        <source>Loading block index...</source>
-        <translation>Lade Blockindex...</translation>
-    </message>
-    <message>
-        <location filename="../bitcoinstrings.cpp" line="79"/>
-        <source>Loading wallet...</source>
-        <translation>Lade Brieftasche...</translation>
-    </message>
-    <message>
-        <location filename="../bitcoinstrings.cpp" line="87"/>
-        <source>Rescanning...</source>
-        <translation>Durchsuche erneut...</translation>
-    </message>
-    <message>
-        <location filename="../bitcoinstrings.cpp" line="12"/>
-        <source>Get help for a command</source>
-        <translation>Hilfe zu einem Befehl erhalten</translation>
-    </message>
-    <message>
-        <location filename="../bitcoinstrings.cpp" line="95"/>
-        <source>Warning: Disk space is low</source>
-        <translation>Warnung: Festplattenplatz wird knapp</translation>
-    </message>
-    <message>
-        <location filename="../bitcoinstrings.cpp" line="76"/>
-        <source>Error loading addr.dat</source>
-        <translation>Fehler beim Laden von addr.dat</translation>
-    </message>
-    <message>
-        <location filename="../bitcoinstrings.cpp" line="17"/>
-        <source>Don&apos;t generate coins</source>
-        <translation>Keine Bitcoins generieren</translation>
-    </message>
-    <message>
-        <location filename="../bitcoinstrings.cpp" line="80"/>
-        <source>Error loading wallet.dat: Wallet corrupted</source>
-        <translation>Fehler beim Laden von wallet.dat: Brieftasche beschädigt</translation>
-    </message>
-    <message>
-        <location filename="../bitcoinstrings.cpp" line="82"/>
-        <source>Wallet needed to be rewritten: restart Bitcoin to complete</source>
-        <translation>Brieftasche muss neu geschrieben werden: Starten Sie Bitcoin zur Fertigstellung neu</translation>
-    </message>
-    <message>
-        <location filename="../bitcoinstrings.cpp" line="18"/>
-        <source>Start minimized</source>
-        <translation>Minimiert starten</translation>
-    </message>
-    <message>
-        <location filename="../bitcoinstrings.cpp" line="19"/>
-        <source>Show splash screen on startup (default: 1)</source>
-        <translation>Startbildschirm beim Starten anzeigen (Standard: 1)</translation>
-    </message>
-    <message>
-        <location filename="../bitcoinstrings.cpp" line="21"/>
-        <source>Set database cache size in megabytes (default: 25)</source>
-        <translation>Größe des Datenbankcaches in MB festlegen (Standard: 25)</translation>
-    </message>
-    <message>
-        <location filename="../bitcoinstrings.cpp" line="24"/>
-        <source>Allow DNS lookups for addnode and connect</source>
-        <translation>Erlaube DNS Namensauflösung für addnode und connect</translation>
+        <location filename="../bitcoinstrings.cpp" line="27"/>
+        <source>Add a node to connect to and attempt to keep the connection open</source>
+        <translation>Mit dem Knoten verbinden und versuchen die Verbindung aufrecht zu halten</translation>
     </message>
     <message>
         <location filename="../bitcoinstrings.cpp" line="28"/>
@@ -2659,25 +2013,14 @@
         <translation>Gegenstellen via DNS-Namensauflösung finden (Standard: 1)</translation>
     </message>
     <message>
-<<<<<<< HEAD
-        <location filename="../bitcoinstrings.cpp" line="37"/>
-        <source>Maximum per-connection receive buffer, &lt;n&gt;*1000 bytes (default: 10000)</source>
-        <translation>Maximale Größe des Empfangspuffers pro Verbindung, &lt;n&gt;*1000 Bytes (Standard: 10000)</translation>
-    </message>
-    <message>
-        <location filename="../bitcoinstrings.cpp" line="38"/>
-        <source>Maximum per-connection send buffer, &lt;n&gt;*1000 bytes (default: 10000)</source>
-        <translation>Maximale Größe des Sendepuffers pro Verbindung, &lt;n&gt;*1000 Bytes (Standard: 10000)</translation>
-    </message>
-    <message>
-        <location filename="../bitcoinstrings.cpp" line="39"/>
-        <source>Use Universal Plug and Play to map the listening port (default: 1)</source>
-        <translation type="unfinished">UPnP verwenden, um die Portweiterleitung einzurichten (Standard: 1)</translation>
-    </message>
-    <message>
-        <location filename="../bitcoinstrings.cpp" line="40"/>
-        <source>Use Universal Plug and Play to map the listening port (default: 0)</source>
-        <translation type="unfinished">UPnP verwenden, um die Portweiterleitung einzurichten (Standard: 0)</translation>
+        <location filename="../bitcoinstrings.cpp" line="42"/>
+        <source>Accept command line and JSON-RPC commands</source>
+        <translation>Kommandozeilenbefehle und JSON-RPC Befehle annehmen</translation>
+    </message>
+    <message>
+        <location filename="../bitcoinstrings.cpp" line="44"/>
+        <source>Use the test network</source>
+        <translation>Das Testnetz verwenden</translation>
     </message>
     <message>
         <location filename="../bitcoinstrings.cpp" line="45"/>
@@ -2688,11 +2031,16 @@
         <location filename="../bitcoinstrings.cpp" line="51"/>
         <source>Listen for JSON-RPC connections on &lt;port&gt; (default: 8332)</source>
         <translation>&lt;port&gt; nach JSON-RPC Verbindungen abhören (Standard: 8332)</translation>
-=======
-        <location filename="../bitcoin.cpp" line="169"/>
-        <source>Bitcoin-Qt</source>
-        <translation>Bitcoin-Qt</translation>
->>>>>>> fc1cd74b
+    </message>
+    <message>
+        <location filename="../bitcoinstrings.cpp" line="57"/>
+        <source>Upgrade wallet to latest format</source>
+        <translation>Brieftasche auf das neueste Format aktualisieren</translation>
+    </message>
+    <message>
+        <location filename="../bitcoinstrings.cpp" line="67"/>
+        <source>Server private key (default: server.pem)</source>
+        <translation>Privater Serverschlüssel (Standard: server.pem)</translation>
     </message>
 </context>
 </TS>