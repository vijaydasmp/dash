<?xml version="1.0" encoding="utf-8"?>
<!DOCTYPE TS>
<TS version="2.0" language="eu_ES">
<defaultcodec>UTF-8</defaultcodec>
<context>
    <name>AboutDialog</name>
    <message>
        <location filename="../forms/aboutdialog.ui" line="14"/>
        <source>About Bitcoin</source>
        <translation type="unfinished"></translation>
    </message>
    <message>
        <location filename="../forms/aboutdialog.ui" line="53"/>
        <source>&lt;b&gt;Bitcoin&lt;/b&gt; version</source>
        <translation>&lt;b&gt;Bitcoin&lt;/b&gt; Bertsio</translation>
    </message>
    <message>
        <location filename="../forms/aboutdialog.ui" line="91"/>
        <source>Copyright © 2009-2012 Bitcoin Developers

This is experimental software.

Distributed under the MIT/X11 software license, see the accompanying file license.txt or http://www.opensource.org/licenses/mit-license.php.

This product includes software developed by the OpenSSL Project for use in the OpenSSL Toolkit (http://www.openssl.org/) and cryptographic software written by Eric Young (eay@cryptsoft.com) and UPnP software written by Thomas Bernard.</source>
        <translation type="unfinished"></translation>
    </message>
</context>
<context>
    <name>AddressBookPage</name>
    <message>
        <location filename="../forms/addressbookpage.ui" line="14"/>
        <source>Address Book</source>
        <translation>Helbide-liburua</translation>
    </message>
    <message>
        <location filename="../forms/addressbookpage.ui" line="20"/>
        <source>These are your Bitcoin addresses for receiving payments.  You may want to give a different one to each sender so you can keep track of who is paying you.</source>
        <translation type="unfinished"></translation>
    </message>
    <message>
        <location filename="../forms/addressbookpage.ui" line="33"/>
        <source>Double-click to edit address or label</source>
        <translation type="unfinished"></translation>
    </message>
    <message>
        <location filename="../forms/addressbookpage.ui" line="57"/>
        <source>Create a new address</source>
        <translation>Sortu helbide berria</translation>
    </message>
    <message>
        <location filename="../forms/addressbookpage.ui" line="60"/>
        <source>&amp;New Address...</source>
        <translation type="unfinished"></translation>
    </message>
    <message>
        <location filename="../forms/addressbookpage.ui" line="71"/>
        <source>Copy the currently selected address to the system clipboard</source>
        <translation type="unfinished"></translation>
    </message>
    <message>
        <location filename="../forms/addressbookpage.ui" line="74"/>
        <source>&amp;Copy to Clipboard</source>
        <translation type="unfinished"></translation>
    </message>
    <message>
        <location filename="../forms/addressbookpage.ui" line="85"/>
        <source>Show &amp;QR Code</source>
        <translation type="unfinished"></translation>
    </message>
    <message>
        <location filename="../forms/addressbookpage.ui" line="96"/>
        <source>Sign a message to prove you own this address</source>
        <translation type="unfinished"></translation>
    </message>
    <message>
        <location filename="../forms/addressbookpage.ui" line="99"/>
        <source>&amp;Sign Message</source>
        <translation type="unfinished"></translation>
    </message>
    <message>
        <location filename="../forms/addressbookpage.ui" line="110"/>
        <source>Delete the currently selected address from the list. Only sending addresses can be deleted.</source>
        <translation type="unfinished"></translation>
    </message>
    <message>
        <location filename="../forms/addressbookpage.ui" line="113"/>
        <source>&amp;Delete</source>
        <translation>&amp;Ezabatu</translation>
    </message>
    <message>
        <location filename="../addressbookpage.cpp" line="65"/>
        <source>Copy address</source>
        <translation type="unfinished"></translation>
    </message>
    <message>
        <location filename="../addressbookpage.cpp" line="66"/>
        <source>Copy label</source>
        <translation type="unfinished"></translation>
    </message>
    <message>
        <location filename="../addressbookpage.cpp" line="67"/>
        <source>Edit</source>
        <translation type="unfinished"></translation>
    </message>
    <message>
        <location filename="../addressbookpage.cpp" line="68"/>
        <source>Delete</source>
        <translation>Ezabatu</translation>
    </message>
    <message>
        <location filename="../addressbookpage.cpp" line="285"/>
        <source>Export Address Book Data</source>
        <translation type="unfinished"></translation>
    </message>
    <message>
        <location filename="../addressbookpage.cpp" line="286"/>
        <source>Comma separated file (*.csv)</source>
        <translation type="unfinished"></translation>
    </message>
    <message>
        <location filename="../addressbookpage.cpp" line="299"/>
        <source>Error exporting</source>
        <translation type="unfinished"></translation>
    </message>
    <message>
        <location filename="../addressbookpage.cpp" line="299"/>
        <source>Could not write to file %1.</source>
        <translation type="unfinished"></translation>
    </message>
</context>
<context>
    <name>AddressTableModel</name>
    <message>
        <location filename="../addresstablemodel.cpp" line="78"/>
        <source>Address</source>
        <translation>Helbidea</translation>
    </message>
    <message>
        <location filename="../addresstablemodel.cpp" line="78"/>
        <source>Label</source>
        <translation type="unfinished"></translation>
    </message>
    <message>
        <location filename="../addresstablemodel.cpp" line="114"/>
        <source>(no label)</source>
        <translation type="unfinished"></translation>
    </message>
</context>
<context>
    <name>AskPassphraseDialog</name>
    <message>
        <location filename="../forms/askpassphrasedialog.ui" line="26"/>
        <source>Dialog</source>
        <translation type="unfinished"></translation>
    </message>
    <message>
        <location filename="../forms/askpassphrasedialog.ui" line="47"/>
        <source>Enter passphrase</source>
        <translation type="unfinished"></translation>
    </message>
    <message>
        <location filename="../forms/askpassphrasedialog.ui" line="61"/>
        <source>New passphrase</source>
        <translation type="unfinished"></translation>
    </message>
    <message>
        <location filename="../forms/askpassphrasedialog.ui" line="75"/>
        <source>Repeat new passphrase</source>
        <translation type="unfinished"></translation>
    </message>
    <message>
        <location filename="../forms/askpassphrasedialog.ui" line="94"/>
        <source>TextLabel</source>
        <translation type="unfinished"></translation>
    </message>
    <message>
        <location filename="../askpassphrasedialog.cpp" line="34"/>
        <source>Enter the new passphrase to the wallet.&lt;br/&gt;Please use a passphrase of &lt;b&gt;10 or more random characters&lt;/b&gt;, or &lt;b&gt;eight or more words&lt;/b&gt;.</source>
        <translation type="unfinished"></translation>
    </message>
    <message>
        <location filename="../askpassphrasedialog.cpp" line="35"/>
        <source>Encrypt wallet</source>
        <translation type="unfinished"></translation>
    </message>
    <message>
        <location filename="../askpassphrasedialog.cpp" line="38"/>
        <source>This operation needs your wallet passphrase to unlock the wallet.</source>
        <translation type="unfinished"></translation>
    </message>
    <message>
        <location filename="../askpassphrasedialog.cpp" line="43"/>
        <source>Unlock wallet</source>
        <translation type="unfinished"></translation>
    </message>
    <message>
        <location filename="../askpassphrasedialog.cpp" line="46"/>
        <source>This operation needs your wallet passphrase to decrypt the wallet.</source>
        <translation type="unfinished"></translation>
    </message>
    <message>
        <location filename="../askpassphrasedialog.cpp" line="51"/>
        <source>Decrypt wallet</source>
        <translation type="unfinished"></translation>
    </message>
    <message>
        <location filename="../askpassphrasedialog.cpp" line="54"/>
        <source>Change passphrase</source>
        <translation type="unfinished"></translation>
    </message>
    <message>
        <location filename="../askpassphrasedialog.cpp" line="55"/>
        <source>Enter the old and new passphrase to the wallet.</source>
        <translation type="unfinished"></translation>
    </message>
    <message>
        <location filename="../askpassphrasedialog.cpp" line="101"/>
        <source>Confirm wallet encryption</source>
        <translation type="unfinished"></translation>
    </message>
    <message>
        <location filename="../askpassphrasedialog.cpp" line="102"/>
        <source>WARNING: If you encrypt your wallet and lose your passphrase, you will &lt;b&gt;LOSE ALL OF YOUR BITCOINS&lt;/b&gt;!
Are you sure you wish to encrypt your wallet?</source>
        <translation type="unfinished"></translation>
    </message>
    <message>
        <location filename="../askpassphrasedialog.cpp" line="111"/>
        <location filename="../askpassphrasedialog.cpp" line="160"/>
        <source>Wallet encrypted</source>
        <translation type="unfinished"></translation>
    </message>
    <message>
        <location filename="../askpassphrasedialog.cpp" line="112"/>
        <source>Bitcoin will close now to finish the encryption process. Remember that encrypting your wallet cannot fully protect your bitcoins from being stolen by malware infecting your computer.</source>
        <translation type="unfinished"></translation>
    </message>
    <message>
        <location filename="../askpassphrasedialog.cpp" line="117"/>
        <location filename="../askpassphrasedialog.cpp" line="124"/>
        <location filename="../askpassphrasedialog.cpp" line="166"/>
        <location filename="../askpassphrasedialog.cpp" line="172"/>
        <source>Wallet encryption failed</source>
        <translation type="unfinished"></translation>
    </message>
    <message>
        <location filename="../askpassphrasedialog.cpp" line="118"/>
        <source>Wallet encryption failed due to an internal error. Your wallet was not encrypted.</source>
        <translation type="unfinished"></translation>
    </message>
    <message>
        <location filename="../askpassphrasedialog.cpp" line="125"/>
        <location filename="../askpassphrasedialog.cpp" line="173"/>
        <source>The supplied passphrases do not match.</source>
        <translation type="unfinished"></translation>
    </message>
    <message>
        <location filename="../askpassphrasedialog.cpp" line="136"/>
        <source>Wallet unlock failed</source>
        <translation type="unfinished"></translation>
    </message>
    <message>
        <location filename="../askpassphrasedialog.cpp" line="137"/>
        <location filename="../askpassphrasedialog.cpp" line="148"/>
        <location filename="../askpassphrasedialog.cpp" line="167"/>
        <source>The passphrase entered for the wallet decryption was incorrect.</source>
        <translation type="unfinished"></translation>
    </message>
    <message>
        <location filename="../askpassphrasedialog.cpp" line="147"/>
        <source>Wallet decryption failed</source>
        <translation type="unfinished"></translation>
    </message>
    <message>
        <location filename="../askpassphrasedialog.cpp" line="161"/>
        <source>Wallet passphrase was successfully changed.</source>
        <translation type="unfinished"></translation>
    </message>
    <message>
        <location filename="../askpassphrasedialog.cpp" line="208"/>
        <location filename="../askpassphrasedialog.cpp" line="232"/>
        <source>Warning: The Caps Lock key is on.</source>
        <translation type="unfinished"></translation>
    </message>
</context>
<context>
    <name>BitcoinGUI</name>
    <message>
        <location filename="../bitcoingui.cpp" line="71"/>
        <source>Bitcoin Wallet</source>
        <translation type="unfinished"></translation>
    </message>
    <message>
        <location filename="../bitcoingui.cpp" line="185"/>
        <source>&amp;Overview</source>
        <translation type="unfinished"></translation>
    </message>
    <message>
        <location filename="../bitcoingui.cpp" line="186"/>
        <source>Show general overview of wallet</source>
        <translation type="unfinished"></translation>
    </message>
    <message>
        <location filename="../bitcoingui.cpp" line="191"/>
        <source>&amp;Transactions</source>
        <translation type="unfinished"></translation>
    </message>
    <message>
        <location filename="../bitcoingui.cpp" line="192"/>
        <source>Browse transaction history</source>
        <translation type="unfinished"></translation>
    </message>
    <message>
        <location filename="../bitcoingui.cpp" line="197"/>
        <source>&amp;Address Book</source>
        <translation type="unfinished">Helbide-liburu&amp;a</translation>
    </message>
    <message>
        <location filename="../bitcoingui.cpp" line="198"/>
        <source>Edit the list of stored addresses and labels</source>
        <translation type="unfinished"></translation>
    </message>
    <message>
        <location filename="../bitcoingui.cpp" line="203"/>
        <source>&amp;Receive coins</source>
        <translation type="unfinished"></translation>
    </message>
    <message>
        <location filename="../bitcoingui.cpp" line="204"/>
        <source>Show the list of addresses for receiving payments</source>
        <translation type="unfinished"></translation>
    </message>
    <message>
        <location filename="../bitcoingui.cpp" line="209"/>
        <source>&amp;Send coins</source>
        <translation type="unfinished"></translation>
    </message>
    <message>
        <location filename="../bitcoingui.cpp" line="210"/>
        <source>Send coins to a bitcoin address</source>
        <translation type="unfinished"></translation>
    </message>
    <message>
        <location filename="../bitcoingui.cpp" line="215"/>
        <source>Sign &amp;message</source>
        <translation type="unfinished"></translation>
    </message>
    <message>
        <location filename="../bitcoingui.cpp" line="216"/>
        <source>Prove you control an address</source>
        <translation type="unfinished"></translation>
    </message>
    <message>
        <location filename="../bitcoingui.cpp" line="235"/>
        <source>E&amp;xit</source>
        <translation type="unfinished"></translation>
    </message>
    <message>
        <location filename="../bitcoingui.cpp" line="236"/>
        <source>Quit application</source>
        <translation type="unfinished"></translation>
    </message>
    <message>
        <location filename="../bitcoingui.cpp" line="239"/>
        <source>&amp;About %1</source>
        <translation type="unfinished"></translation>
    </message>
    <message>
        <location filename="../bitcoingui.cpp" line="240"/>
        <source>Show information about Bitcoin</source>
        <translation type="unfinished"></translation>
    </message>
    <message>
        <location filename="../bitcoingui.cpp" line="242"/>
        <source>About &amp;Qt</source>
        <translation type="unfinished"></translation>
    </message>
    <message>
        <location filename="../bitcoingui.cpp" line="243"/>
        <source>Show information about Qt</source>
        <translation type="unfinished"></translation>
    </message>
    <message>
        <location filename="../bitcoingui.cpp" line="245"/>
        <source>&amp;Options...</source>
        <translation type="unfinished"></translation>
    </message>
    <message>
        <location filename="../bitcoingui.cpp" line="246"/>
        <source>Modify configuration options for bitcoin</source>
        <translation type="unfinished"></translation>
    </message>
    <message>
        <location filename="../bitcoingui.cpp" line="248"/>
        <source>Show/Hide &amp;Bitcoin</source>
        <translation type="unfinished"></translation>
    </message>
    <message>
        <location filename="../bitcoingui.cpp" line="249"/>
        <source>Show or hide the Bitcoin window</source>
        <translation type="unfinished"></translation>
    </message>
    <message>
        <location filename="../bitcoingui.cpp" line="250"/>
        <source>&amp;Export...</source>
        <translation type="unfinished"></translation>
    </message>
    <message>
        <location filename="../bitcoingui.cpp" line="251"/>
        <source>Export the data in the current tab to a file</source>
        <translation type="unfinished"></translation>
    </message>
    <message>
        <location filename="../bitcoingui.cpp" line="252"/>
        <source>&amp;Encrypt Wallet</source>
        <translation type="unfinished"></translation>
    </message>
    <message>
        <location filename="../bitcoingui.cpp" line="253"/>
        <source>Encrypt or decrypt wallet</source>
        <translation type="unfinished"></translation>
    </message>
    <message>
        <location filename="../bitcoingui.cpp" line="255"/>
        <source>&amp;Backup Wallet</source>
        <translation type="unfinished"></translation>
    </message>
    <message>
        <location filename="../bitcoingui.cpp" line="256"/>
        <source>Backup wallet to another location</source>
        <translation type="unfinished"></translation>
    </message>
    <message>
        <location filename="../bitcoingui.cpp" line="257"/>
        <source>&amp;Change Passphrase</source>
        <translation type="unfinished"></translation>
    </message>
    <message>
        <location filename="../bitcoingui.cpp" line="258"/>
        <source>Change the passphrase used for wallet encryption</source>
        <translation type="unfinished"></translation>
    </message>
    <message>
        <location filename="../bitcoingui.cpp" line="281"/>
        <source>&amp;File</source>
        <translation type="unfinished"></translation>
    </message>
    <message>
        <location filename="../bitcoingui.cpp" line="290"/>
        <source>&amp;Settings</source>
        <translation type="unfinished"></translation>
    </message>
    <message>
        <location filename="../bitcoingui.cpp" line="296"/>
        <source>&amp;Help</source>
        <translation type="unfinished"></translation>
    </message>
    <message>
        <location filename="../bitcoingui.cpp" line="303"/>
        <source>Tabs toolbar</source>
        <translation type="unfinished"></translation>
    </message>
    <message>
        <location filename="../bitcoingui.cpp" line="314"/>
        <source>Actions toolbar</source>
        <translation type="unfinished"></translation>
    </message>
    <message>
        <location filename="../bitcoingui.cpp" line="327"/>
        <source>[testnet]</source>
        <translation type="unfinished"></translation>
    </message>
    <message>
        <location filename="../bitcoingui.cpp" line="391"/>
        <source>Bitcoin client</source>
        <translation type="unfinished"></translation>
    </message>
    <message>
        <location filename="../bitcoingui.cpp" line="418"/>
        <source>bitcoin-qt</source>
        <translation type="unfinished"></translation>
    </message>
    <message numerus="yes">
        <location filename="../bitcoingui.cpp" line="482"/>
        <source>%n active connection(s) to Bitcoin network</source>
        <translation type="unfinished">
            <numerusform></numerusform>
            <numerusform></numerusform>
        </translation>
    </message>
    <message>
        <location filename="../bitcoingui.cpp" line="506"/>
        <source>Synchronizing with network...</source>
        <translation type="unfinished"></translation>
    </message>
    <message numerus="yes">
        <location filename="../bitcoingui.cpp" line="508"/>
        <source>~%n block(s) remaining</source>
        <translation type="unfinished">
            <numerusform></numerusform>
            <numerusform></numerusform>
        </translation>
    </message>
    <message>
        <location filename="../bitcoingui.cpp" line="519"/>
        <source>Downloaded %1 of %2 blocks of transaction history (%3% done).</source>
        <translation type="unfinished"></translation>
    </message>
    <message>
        <location filename="../bitcoingui.cpp" line="531"/>
        <source>Downloaded %1 blocks of transaction history.</source>
        <translation type="unfinished"></translation>
    </message>
    <message numerus="yes">
        <location filename="../bitcoingui.cpp" line="546"/>
        <source>%n second(s) ago</source>
        <translation type="unfinished">
            <numerusform></numerusform>
            <numerusform></numerusform>
        </translation>
    </message>
    <message numerus="yes">
        <location filename="../bitcoingui.cpp" line="550"/>
        <source>%n minute(s) ago</source>
        <translation type="unfinished">
            <numerusform></numerusform>
            <numerusform></numerusform>
        </translation>
    </message>
    <message numerus="yes">
        <location filename="../bitcoingui.cpp" line="554"/>
        <source>%n hour(s) ago</source>
        <translation type="unfinished">
            <numerusform></numerusform>
            <numerusform></numerusform>
        </translation>
    </message>
    <message numerus="yes">
        <location filename="../bitcoingui.cpp" line="558"/>
        <source>%n day(s) ago</source>
        <translation type="unfinished">
            <numerusform></numerusform>
            <numerusform></numerusform>
        </translation>
    </message>
    <message>
        <location filename="../bitcoingui.cpp" line="564"/>
        <source>Up to date</source>
        <translation type="unfinished"></translation>
    </message>
    <message>
        <location filename="../bitcoingui.cpp" line="569"/>
        <source>Catching up...</source>
        <translation type="unfinished"></translation>
    </message>
    <message>
        <location filename="../bitcoingui.cpp" line="577"/>
        <source>Last received block was generated %1.</source>
        <translation type="unfinished"></translation>
    </message>
    <message>
        <location filename="../bitcoingui.cpp" line="633"/>
        <source>This transaction is over the size limit.  You can still send it for a fee of %1, which goes to the nodes that process your transaction and helps to support the network.  Do you want to pay the fee?</source>
        <translation type="unfinished"></translation>
    </message>
    <message>
        <location filename="../bitcoingui.cpp" line="638"/>
        <source>Sending...</source>
        <translation type="unfinished"></translation>
    </message>
    <message>
        <location filename="../bitcoingui.cpp" line="665"/>
        <source>Sent transaction</source>
        <translation type="unfinished"></translation>
    </message>
    <message>
        <location filename="../bitcoingui.cpp" line="666"/>
        <source>Incoming transaction</source>
        <translation type="unfinished"></translation>
    </message>
    <message>
        <location filename="../bitcoingui.cpp" line="667"/>
        <source>Date: %1
Amount: %2
Type: %3
Address: %4
</source>
        <translation type="unfinished"></translation>
    </message>
    <message>
        <location filename="../bitcoingui.cpp" line="792"/>
        <source>Wallet is &lt;b&gt;encrypted&lt;/b&gt; and currently &lt;b&gt;unlocked&lt;/b&gt;</source>
        <translation type="unfinished"></translation>
    </message>
    <message>
        <location filename="../bitcoingui.cpp" line="800"/>
        <source>Wallet is &lt;b&gt;encrypted&lt;/b&gt; and currently &lt;b&gt;locked&lt;/b&gt;</source>
        <translation type="unfinished"></translation>
    </message>
    <message>
        <location filename="../bitcoingui.cpp" line="823"/>
        <source>Backup Wallet</source>
        <translation type="unfinished"></translation>
    </message>
    <message>
        <location filename="../bitcoingui.cpp" line="823"/>
        <source>Wallet Data (*.dat)</source>
        <translation type="unfinished"></translation>
    </message>
    <message>
        <location filename="../bitcoingui.cpp" line="826"/>
        <source>Backup Failed</source>
        <translation type="unfinished"></translation>
    </message>
    <message>
        <location filename="../bitcoingui.cpp" line="826"/>
        <source>There was an error trying to save the wallet data to the new location.</source>
        <translation type="unfinished"></translation>
    </message>
    <message>
        <location filename="../bitcoin.cpp" line="127"/>
        <source>A fatal error occurred. Bitcoin can no longer continue safely and will quit.</source>
        <translation type="unfinished"></translation>
    </message>
</context>
<context>
    <name>DisplayOptionsPage</name>
    <message>
        <location filename="../optionsdialog.cpp" line="273"/>
        <source>&amp;Unit to show amounts in: </source>
        <translation type="unfinished"></translation>
    </message>
    <message>
        <location filename="../optionsdialog.cpp" line="277"/>
        <source>Choose the default subdivision unit to show in the interface, and when sending coins</source>
        <translation type="unfinished"></translation>
    </message>
    <message>
        <location filename="../optionsdialog.cpp" line="284"/>
        <source>&amp;Display addresses in transaction list</source>
        <translation type="unfinished"></translation>
    </message>
    <message>
        <location filename="../optionsdialog.cpp" line="285"/>
        <source>Whether to show Bitcoin addresses in the transaction list</source>
        <translation type="unfinished"></translation>
    </message>
</context>
<context>
    <name>EditAddressDialog</name>
    <message>
        <location filename="../forms/editaddressdialog.ui" line="14"/>
        <source>Edit Address</source>
        <translation type="unfinished"></translation>
    </message>
    <message>
        <location filename="../forms/editaddressdialog.ui" line="25"/>
        <source>&amp;Label</source>
        <translation type="unfinished"></translation>
    </message>
    <message>
        <location filename="../forms/editaddressdialog.ui" line="35"/>
        <source>The label associated with this address book entry</source>
        <translation type="unfinished"></translation>
    </message>
    <message>
        <location filename="../forms/editaddressdialog.ui" line="42"/>
        <source>&amp;Address</source>
        <translation type="unfinished">Helbide&amp;a</translation>
    </message>
    <message>
        <location filename="../forms/editaddressdialog.ui" line="52"/>
        <source>The address associated with this address book entry. This can only be modified for sending addresses.</source>
        <translation type="unfinished"></translation>
    </message>
    <message>
        <location filename="../editaddressdialog.cpp" line="20"/>
        <source>New receiving address</source>
        <translation type="unfinished"></translation>
    </message>
    <message>
        <location filename="../editaddressdialog.cpp" line="24"/>
        <source>New sending address</source>
        <translation type="unfinished"></translation>
    </message>
    <message>
        <location filename="../editaddressdialog.cpp" line="27"/>
        <source>Edit receiving address</source>
        <translation type="unfinished"></translation>
    </message>
    <message>
        <location filename="../editaddressdialog.cpp" line="31"/>
        <source>Edit sending address</source>
        <translation type="unfinished"></translation>
    </message>
    <message>
        <location filename="../editaddressdialog.cpp" line="91"/>
        <source>The entered address &quot;%1&quot; is already in the address book.</source>
        <translation type="unfinished"></translation>
    </message>
    <message>
        <location filename="../editaddressdialog.cpp" line="96"/>
        <source>The entered address &quot;%1&quot; is not a valid bitcoin address.</source>
        <translation type="unfinished"></translation>
    </message>
    <message>
        <location filename="../editaddressdialog.cpp" line="101"/>
        <source>Could not unlock wallet.</source>
        <translation type="unfinished"></translation>
    </message>
    <message>
        <location filename="../editaddressdialog.cpp" line="106"/>
        <source>New key generation failed.</source>
        <translation type="unfinished"></translation>
    </message>
</context>
<context>
    <name>MainOptionsPage</name>
    <message>
        <location filename="../optionsdialog.cpp" line="171"/>
        <source>&amp;Start Bitcoin on window system startup</source>
        <translation type="unfinished"></translation>
    </message>
    <message>
        <location filename="../optionsdialog.cpp" line="172"/>
        <source>Automatically start Bitcoin after the computer is turned on</source>
        <translation type="unfinished"></translation>
    </message>
    <message>
        <location filename="../optionsdialog.cpp" line="176"/>
        <source>&amp;Minimize to the tray instead of the taskbar</source>
        <translation type="unfinished"></translation>
    </message>
    <message>
        <location filename="../optionsdialog.cpp" line="177"/>
        <source>Show only a tray icon after minimizing the window</source>
        <translation type="unfinished"></translation>
    </message>
    <message>
        <location filename="../optionsdialog.cpp" line="180"/>
        <source>M&amp;inimize on close</source>
        <translation type="unfinished"></translation>
    </message>
    <message>
        <location filename="../optionsdialog.cpp" line="181"/>
        <source>Minimize instead of exit the application when the window is closed. When this option is enabled, the application will be closed only after selecting Quit in the menu.</source>
        <translation type="unfinished"></translation>
    </message>
    <message>
        <location filename="../optionsdialog.cpp" line="185"/>
        <source>Map port using &amp;UPnP</source>
        <translation type="unfinished"></translation>
    </message>
    <message>
        <location filename="../optionsdialog.cpp" line="186"/>
        <source>Automatically open the Bitcoin client port on the router. This only works when your router supports UPnP and it is enabled.</source>
        <translation type="unfinished"></translation>
    </message>
    <message>
        <location filename="../optionsdialog.cpp" line="189"/>
        <source>&amp;Connect through SOCKS4 proxy:</source>
        <translation type="unfinished"></translation>
    </message>
    <message>
        <location filename="../optionsdialog.cpp" line="190"/>
        <source>Connect to the Bitcoin network through a SOCKS4 proxy (e.g. when connecting through Tor)</source>
        <translation type="unfinished"></translation>
    </message>
    <message>
        <location filename="../optionsdialog.cpp" line="195"/>
        <source>Proxy &amp;IP: </source>
        <translation type="unfinished"></translation>
    </message>
    <message>
        <location filename="../optionsdialog.cpp" line="201"/>
        <source>IP address of the proxy (e.g. 127.0.0.1)</source>
        <translation type="unfinished"></translation>
    </message>
    <message>
        <location filename="../optionsdialog.cpp" line="204"/>
        <source>&amp;Port: </source>
        <translation type="unfinished"></translation>
    </message>
    <message>
        <location filename="../optionsdialog.cpp" line="210"/>
        <source>Port of the proxy (e.g. 1234)</source>
        <translation type="unfinished"></translation>
    </message>
    <message>
        <location filename="../optionsdialog.cpp" line="216"/>
        <source>Optional transaction fee per kB that helps make sure your transactions are processed quickly. Most transactions are 1 kB. Fee 0.01 recommended.</source>
        <translation type="unfinished"></translation>
    </message>
    <message>
        <location filename="../optionsdialog.cpp" line="222"/>
        <source>Pay transaction &amp;fee</source>
        <translation type="unfinished"></translation>
    </message>
    <message>
        <location filename="../optionsdialog.cpp" line="232"/>
        <source>Detach databases at shutdown</source>
        <translation type="unfinished"></translation>
    </message>
    <message>
        <location filename="../optionsdialog.cpp" line="233"/>
        <source>Detach block and address databases at shutdown. This means they can be moved to another data directory, but it slows down shutdown. The wallet is always detached.</source>
        <translation type="unfinished"></translation>
    </message>
</context>
<context>
    <name>MessagePage</name>
    <message>
        <location filename="../forms/messagepage.ui" line="14"/>
        <source>Message</source>
        <translation type="unfinished"></translation>
    </message>
    <message>
        <location filename="../forms/messagepage.ui" line="20"/>
        <source>You can sign messages with your addresses to prove you own them. Be careful not to sign anything vague, as phishing attacks may try to trick you into signing your identity over to them. Only sign fully-detailed statements you agree to.</source>
        <translation type="unfinished"></translation>
    </message>
    <message>
        <location filename="../forms/messagepage.ui" line="38"/>
        <source>The address to sign the message with  (e.g. 1NS17iag9jJgTHD1VXjvLCEnZuQ3rJDE9L)</source>
        <translation type="unfinished"></translation>
    </message>
    <message>
        <location filename="../forms/messagepage.ui" line="48"/>
        <source>Choose adress from address book</source>
        <translation type="unfinished"></translation>
    </message>
    <message>
        <location filename="../forms/messagepage.ui" line="58"/>
        <source>Alt+A</source>
        <translation type="unfinished"></translation>
    </message>
    <message>
        <location filename="../forms/messagepage.ui" line="71"/>
        <source>Paste address from clipboard</source>
        <translation type="unfinished"></translation>
    </message>
    <message>
        <location filename="../forms/messagepage.ui" line="81"/>
        <source>Alt+P</source>
        <translation type="unfinished"></translation>
    </message>
    <message>
        <location filename="../forms/messagepage.ui" line="93"/>
        <source>Enter the message you want to sign here</source>
        <translation type="unfinished"></translation>
    </message>
    <message>
        <location filename="../forms/messagepage.ui" line="105"/>
        <source>Click &quot;Sign Message&quot; to get signature</source>
        <translation type="unfinished"></translation>
    </message>
    <message>
        <location filename="../forms/messagepage.ui" line="117"/>
        <source>Sign a message to prove you own this address</source>
        <translation type="unfinished"></translation>
    </message>
    <message>
        <location filename="../forms/messagepage.ui" line="120"/>
        <source>&amp;Sign Message</source>
        <translation type="unfinished"></translation>
    </message>
    <message>
        <location filename="../forms/messagepage.ui" line="131"/>
        <source>Copy the current signature to the system clipboard</source>
        <translation type="unfinished"></translation>
    </message>
    <message>
        <location filename="../forms/messagepage.ui" line="134"/>
        <source>&amp;Copy to Clipboard</source>
        <translation type="unfinished"></translation>
    </message>
    <message>
        <location filename="../messagepage.cpp" line="74"/>
        <location filename="../messagepage.cpp" line="89"/>
        <location filename="../messagepage.cpp" line="101"/>
        <source>Error signing</source>
        <translation type="unfinished"></translation>
    </message>
    <message>
        <location filename="../messagepage.cpp" line="74"/>
        <source>%1 is not a valid address.</source>
        <translation type="unfinished"></translation>
    </message>
    <message>
        <location filename="../messagepage.cpp" line="89"/>
        <source>Private key for %1 is not available.</source>
        <translation type="unfinished"></translation>
    </message>
    <message>
        <location filename="../messagepage.cpp" line="101"/>
        <source>Sign failed</source>
        <translation type="unfinished"></translation>
    </message>
</context>
<context>
    <name>OptionsDialog</name>
    <message>
        <location filename="../optionsdialog.cpp" line="80"/>
        <source>Main</source>
        <translation type="unfinished"></translation>
    </message>
    <message>
        <location filename="../optionsdialog.cpp" line="85"/>
        <source>Display</source>
        <translation type="unfinished"></translation>
    </message>
    <message>
        <location filename="../optionsdialog.cpp" line="105"/>
        <source>Options</source>
        <translation type="unfinished"></translation>
    </message>
</context>
<context>
    <name>OverviewPage</name>
    <message>
        <location filename="../forms/overviewpage.ui" line="14"/>
        <source>Form</source>
        <translation type="unfinished"></translation>
    </message>
    <message>
        <location filename="../forms/overviewpage.ui" line="40"/>
        <source>Balance:</source>
        <translation type="unfinished"></translation>
    </message>
    <message>
        <location filename="../forms/overviewpage.ui" line="54"/>
        <source>Number of transactions:</source>
        <translation type="unfinished"></translation>
    </message>
    <message>
        <location filename="../forms/overviewpage.ui" line="61"/>
        <source>0</source>
        <translation type="unfinished"></translation>
    </message>
    <message>
        <location filename="../forms/overviewpage.ui" line="68"/>
        <source>Unconfirmed:</source>
        <translation type="unfinished"></translation>
    </message>
    <message>
        <location filename="../forms/overviewpage.ui" line="88"/>
        <source>Wallet</source>
        <translation type="unfinished"></translation>
    </message>
    <message>
        <location filename="../forms/overviewpage.ui" line="124"/>
        <source>&lt;b&gt;Recent transactions&lt;/b&gt;</source>
        <translation type="unfinished"></translation>
    </message>
    <message>
        <location filename="../overviewpage.cpp" line="103"/>
        <source>Your current balance</source>
        <translation type="unfinished"></translation>
    </message>
    <message>
        <location filename="../overviewpage.cpp" line="108"/>
        <source>Total of transactions that have yet to be confirmed, and do not yet count toward the current balance</source>
        <translation type="unfinished"></translation>
    </message>
    <message>
        <location filename="../overviewpage.cpp" line="111"/>
        <source>Total number of transactions in wallet</source>
        <translation type="unfinished"></translation>
    </message>
</context>
<context>
    <name>QRCodeDialog</name>
    <message>
        <location filename="../forms/qrcodedialog.ui" line="14"/>
        <source>Dialog</source>
        <translation type="unfinished"></translation>
    </message>
    <message>
        <location filename="../forms/qrcodedialog.ui" line="32"/>
        <source>QR Code</source>
        <translation type="unfinished"></translation>
    </message>
    <message>
        <location filename="../forms/qrcodedialog.ui" line="55"/>
        <source>Request Payment</source>
        <translation type="unfinished"></translation>
    </message>
    <message>
        <location filename="../forms/qrcodedialog.ui" line="70"/>
        <source>Amount:</source>
        <translation type="unfinished"></translation>
    </message>
    <message>
        <location filename="../forms/qrcodedialog.ui" line="105"/>
        <source>BTC</source>
        <translation type="unfinished"></translation>
    </message>
    <message>
        <location filename="../forms/qrcodedialog.ui" line="121"/>
        <source>Label:</source>
        <translation type="unfinished"></translation>
    </message>
    <message>
        <location filename="../forms/qrcodedialog.ui" line="144"/>
        <source>Message:</source>
        <translation type="unfinished"></translation>
    </message>
    <message>
        <location filename="../forms/qrcodedialog.ui" line="186"/>
        <source>&amp;Save As...</source>
        <translation type="unfinished"></translation>
    </message>
    <message>
        <location filename="../qrcodedialog.cpp" line="46"/>
        <source>Error encoding URI into QR Code.</source>
        <translation type="unfinished"></translation>
    </message>
    <message>
        <location filename="../qrcodedialog.cpp" line="64"/>
        <source>Resulting URI too long, try to reduce the text for label / message.</source>
        <translation type="unfinished"></translation>
    </message>
    <message>
        <location filename="../qrcodedialog.cpp" line="121"/>
        <source>Save Image...</source>
        <translation type="unfinished"></translation>
    </message>
    <message>
        <location filename="../qrcodedialog.cpp" line="121"/>
        <source>PNG Images (*.png)</source>
        <translation type="unfinished"></translation>
    </message>
</context>
<context>
    <name>SendCoinsDialog</name>
    <message>
        <location filename="../forms/sendcoinsdialog.ui" line="14"/>
        <location filename="../sendcoinsdialog.cpp" line="123"/>
        <location filename="../sendcoinsdialog.cpp" line="128"/>
        <location filename="../sendcoinsdialog.cpp" line="133"/>
        <location filename="../sendcoinsdialog.cpp" line="138"/>
        <location filename="../sendcoinsdialog.cpp" line="144"/>
        <location filename="../sendcoinsdialog.cpp" line="149"/>
        <location filename="../sendcoinsdialog.cpp" line="154"/>
        <source>Send Coins</source>
        <translation type="unfinished"></translation>
    </message>
    <message>
        <location filename="../forms/sendcoinsdialog.ui" line="64"/>
        <source>Send to multiple recipients at once</source>
        <translation type="unfinished"></translation>
    </message>
    <message>
        <location filename="../forms/sendcoinsdialog.ui" line="67"/>
        <source>&amp;Add recipient...</source>
        <translation type="unfinished"></translation>
    </message>
    <message>
        <location filename="../forms/sendcoinsdialog.ui" line="84"/>
        <source>Remove all transaction fields</source>
        <translation type="unfinished"></translation>
    </message>
    <message>
        <location filename="../forms/sendcoinsdialog.ui" line="87"/>
        <source>Clear all</source>
        <translation type="unfinished"></translation>
    </message>
    <message>
        <location filename="../forms/sendcoinsdialog.ui" line="106"/>
        <source>Balance:</source>
        <translation type="unfinished"></translation>
    </message>
    <message>
        <location filename="../forms/sendcoinsdialog.ui" line="113"/>
        <source>123.456 BTC</source>
        <translation type="unfinished"></translation>
    </message>
    <message>
        <location filename="../forms/sendcoinsdialog.ui" line="144"/>
        <source>Confirm the send action</source>
        <translation type="unfinished"></translation>
    </message>
    <message>
        <location filename="../forms/sendcoinsdialog.ui" line="147"/>
        <source>&amp;Send</source>
        <translation type="unfinished"></translation>
    </message>
    <message>
        <location filename="../sendcoinsdialog.cpp" line="95"/>
        <source>&lt;b&gt;%1&lt;/b&gt; to %2 (%3)</source>
        <translation type="unfinished"></translation>
    </message>
    <message>
        <location filename="../sendcoinsdialog.cpp" line="100"/>
        <source>Confirm send coins</source>
        <translation type="unfinished"></translation>
    </message>
    <message>
        <location filename="../sendcoinsdialog.cpp" line="101"/>
        <source>Are you sure you want to send %1?</source>
        <translation type="unfinished"></translation>
    </message>
    <message>
        <location filename="../sendcoinsdialog.cpp" line="101"/>
        <source> and </source>
        <translation type="unfinished"></translation>
    </message>
    <message>
        <location filename="../sendcoinsdialog.cpp" line="124"/>
        <source>The recipient address is not valid, please recheck.</source>
        <translation type="unfinished"></translation>
    </message>
    <message>
        <location filename="../sendcoinsdialog.cpp" line="129"/>
        <source>The amount to pay must be larger than 0.</source>
        <translation type="unfinished"></translation>
    </message>
    <message>
        <location filename="../sendcoinsdialog.cpp" line="134"/>
        <source>The amount exceeds your balance.</source>
        <translation type="unfinished"></translation>
    </message>
    <message>
        <location filename="../sendcoinsdialog.cpp" line="139"/>
        <source>The total exceeds your balance when the %1 transaction fee is included.</source>
        <translation type="unfinished"></translation>
    </message>
    <message>
        <location filename="../sendcoinsdialog.cpp" line="145"/>
        <source>Duplicate address found, can only send to each address once per send operation.</source>
        <translation type="unfinished"></translation>
    </message>
    <message>
        <location filename="../sendcoinsdialog.cpp" line="150"/>
        <source>Error: Transaction creation failed.</source>
        <translation type="unfinished"></translation>
    </message>
    <message>
        <location filename="../sendcoinsdialog.cpp" line="155"/>
        <source>Error: The transaction was rejected. This might happen if some of the coins in your wallet were already spent, such as if you used a copy of wallet.dat and coins were spent in the copy but not marked as spent here.</source>
        <translation type="unfinished"></translation>
    </message>
</context>
<context>
    <name>SendCoinsEntry</name>
    <message>
        <location filename="../forms/sendcoinsentry.ui" line="14"/>
        <source>Form</source>
        <translation type="unfinished"></translation>
    </message>
    <message>
        <location filename="../forms/sendcoinsentry.ui" line="29"/>
        <source>A&amp;mount:</source>
        <translation type="unfinished"></translation>
    </message>
    <message>
        <location filename="../forms/sendcoinsentry.ui" line="42"/>
        <source>Pay &amp;To:</source>
        <translation type="unfinished"></translation>
    </message>
    <message>
        <location filename="../forms/sendcoinsentry.ui" line="66"/>
        <location filename="../sendcoinsentry.cpp" line="26"/>
        <source>Enter a label for this address to add it to your address book</source>
        <translation type="unfinished"></translation>
    </message>
    <message>
        <location filename="../forms/sendcoinsentry.ui" line="75"/>
        <source>&amp;Label:</source>
        <translation type="unfinished"></translation>
    </message>
    <message>
        <location filename="../forms/sendcoinsentry.ui" line="93"/>
        <source>The address to send the payment to  (e.g. 1NS17iag9jJgTHD1VXjvLCEnZuQ3rJDE9L)</source>
        <translation type="unfinished"></translation>
    </message>
    <message>
        <location filename="../forms/sendcoinsentry.ui" line="103"/>
        <source>Choose address from address book</source>
        <translation type="unfinished"></translation>
    </message>
    <message>
        <location filename="../forms/sendcoinsentry.ui" line="113"/>
        <source>Alt+A</source>
        <translation type="unfinished"></translation>
    </message>
    <message>
        <location filename="../forms/sendcoinsentry.ui" line="120"/>
        <source>Paste address from clipboard</source>
        <translation type="unfinished"></translation>
    </message>
    <message>
        <location filename="../forms/sendcoinsentry.ui" line="130"/>
        <source>Alt+P</source>
        <translation type="unfinished"></translation>
    </message>
    <message>
        <location filename="../forms/sendcoinsentry.ui" line="137"/>
        <source>Remove this recipient</source>
        <translation type="unfinished"></translation>
    </message>
    <message>
        <location filename="../sendcoinsentry.cpp" line="25"/>
        <source>Enter a Bitcoin address (e.g. 1NS17iag9jJgTHD1VXjvLCEnZuQ3rJDE9L)</source>
        <translation type="unfinished"></translation>
    </message>
</context>
<context>
    <name>TransactionDesc</name>
    <message>
        <location filename="../transactiondesc.cpp" line="20"/>
        <source>Open for %1 blocks</source>
        <translation type="unfinished"></translation>
    </message>
    <message>
        <location filename="../transactiondesc.cpp" line="22"/>
        <source>Open until %1</source>
        <translation type="unfinished"></translation>
    </message>
    <message>
        <location filename="../transactiondesc.cpp" line="28"/>
        <source>%1/offline?</source>
        <translation type="unfinished"></translation>
    </message>
    <message>
        <location filename="../transactiondesc.cpp" line="30"/>
        <source>%1/unconfirmed</source>
        <translation type="unfinished"></translation>
    </message>
    <message>
        <location filename="../transactiondesc.cpp" line="32"/>
        <source>%1 confirmations</source>
        <translation type="unfinished"></translation>
    </message>
    <message>
        <location filename="../transactiondesc.cpp" line="50"/>
        <source>&lt;b&gt;Status:&lt;/b&gt; </source>
        <translation type="unfinished"></translation>
    </message>
    <message>
        <location filename="../transactiondesc.cpp" line="55"/>
        <source>, has not been successfully broadcast yet</source>
        <translation type="unfinished"></translation>
    </message>
    <message>
        <location filename="../transactiondesc.cpp" line="57"/>
        <source>, broadcast through %1 node</source>
        <translation type="unfinished"></translation>
    </message>
    <message>
        <location filename="../transactiondesc.cpp" line="59"/>
        <source>, broadcast through %1 nodes</source>
        <translation type="unfinished"></translation>
    </message>
    <message>
        <location filename="../transactiondesc.cpp" line="63"/>
        <source>&lt;b&gt;Date:&lt;/b&gt; </source>
        <translation type="unfinished"></translation>
    </message>
    <message>
        <location filename="../transactiondesc.cpp" line="70"/>
        <source>&lt;b&gt;Source:&lt;/b&gt; Generated&lt;br&gt;</source>
        <translation type="unfinished"></translation>
    </message>
    <message>
        <location filename="../transactiondesc.cpp" line="76"/>
        <location filename="../transactiondesc.cpp" line="93"/>
        <source>&lt;b&gt;From:&lt;/b&gt; </source>
        <translation type="unfinished"></translation>
    </message>
    <message>
        <location filename="../transactiondesc.cpp" line="93"/>
        <source>unknown</source>
        <translation type="unfinished"></translation>
    </message>
    <message>
        <location filename="../transactiondesc.cpp" line="94"/>
        <location filename="../transactiondesc.cpp" line="117"/>
        <location filename="../transactiondesc.cpp" line="176"/>
        <source>&lt;b&gt;To:&lt;/b&gt; </source>
        <translation type="unfinished"></translation>
    </message>
    <message>
        <location filename="../transactiondesc.cpp" line="97"/>
        <source> (yours, label: </source>
        <translation type="unfinished"></translation>
    </message>
    <message>
        <location filename="../transactiondesc.cpp" line="99"/>
        <source> (yours)</source>
        <translation type="unfinished"></translation>
    </message>
    <message>
        <location filename="../transactiondesc.cpp" line="134"/>
        <location filename="../transactiondesc.cpp" line="148"/>
        <location filename="../transactiondesc.cpp" line="193"/>
        <location filename="../transactiondesc.cpp" line="210"/>
        <source>&lt;b&gt;Credit:&lt;/b&gt; </source>
        <translation type="unfinished"></translation>
    </message>
    <message>
        <location filename="../transactiondesc.cpp" line="136"/>
        <source>(%1 matures in %2 more blocks)</source>
        <translation type="unfinished"></translation>
    </message>
    <message>
        <location filename="../transactiondesc.cpp" line="140"/>
        <source>(not accepted)</source>
        <translation type="unfinished"></translation>
    </message>
    <message>
        <location filename="../transactiondesc.cpp" line="184"/>
        <location filename="../transactiondesc.cpp" line="192"/>
        <location filename="../transactiondesc.cpp" line="207"/>
        <source>&lt;b&gt;Debit:&lt;/b&gt; </source>
        <translation type="unfinished"></translation>
    </message>
    <message>
        <location filename="../transactiondesc.cpp" line="198"/>
        <source>&lt;b&gt;Transaction fee:&lt;/b&gt; </source>
        <translation type="unfinished"></translation>
    </message>
    <message>
        <location filename="../transactiondesc.cpp" line="214"/>
        <source>&lt;b&gt;Net amount:&lt;/b&gt; </source>
        <translation type="unfinished"></translation>
    </message>
    <message>
        <location filename="../transactiondesc.cpp" line="220"/>
        <source>Message:</source>
        <translation type="unfinished"></translation>
    </message>
    <message>
        <location filename="../transactiondesc.cpp" line="222"/>
        <source>Comment:</source>
        <translation type="unfinished"></translation>
    </message>
    <message>
        <location filename="../transactiondesc.cpp" line="224"/>
        <source>Transaction ID:</source>
        <translation type="unfinished"></translation>
    </message>
    <message>
        <location filename="../transactiondesc.cpp" line="227"/>
        <source>Generated coins must wait 120 blocks before they can be spent.  When you generated this block, it was broadcast to the network to be added to the block chain.  If it fails to get into the chain, it will change to &quot;not accepted&quot; and not be spendable.  This may occasionally happen if another node generates a block within a few seconds of yours.</source>
        <translation type="unfinished"></translation>
    </message>
</context>
<context>
    <name>TransactionDescDialog</name>
    <message>
        <location filename="../forms/transactiondescdialog.ui" line="14"/>
        <source>Transaction details</source>
        <translation type="unfinished"></translation>
    </message>
    <message>
        <location filename="../forms/transactiondescdialog.ui" line="20"/>
        <source>This pane shows a detailed description of the transaction</source>
        <translation type="unfinished"></translation>
    </message>
</context>
<context>
    <name>TransactionTableModel</name>
    <message>
        <location filename="../transactiontablemodel.cpp" line="214"/>
        <source>Address</source>
        <translation>Helbidea</translation>
    </message>
    <message>
        <location filename="../transactiontablemodel.cpp" line="214"/>
        <source>Date</source>
        <translation type="unfinished"></translation>
    </message>
    <message>
        <location filename="../transactiontablemodel.cpp" line="214"/>
        <source>Type</source>
        <translation type="unfinished"></translation>
    </message>
    <message>
        <location filename="../transactiontablemodel.cpp" line="214"/>
        <source>Amount</source>
        <translation type="unfinished"></translation>
    </message>
    <message numerus="yes">
        <location filename="../transactiontablemodel.cpp" line="277"/>
        <source>Open for %n block(s)</source>
        <translation type="unfinished">
            <numerusform></numerusform>
            <numerusform></numerusform>
        </translation>
    </message>
    <message>
        <location filename="../transactiontablemodel.cpp" line="280"/>
        <source>Open until %1</source>
        <translation type="unfinished"></translation>
    </message>
    <message>
        <location filename="../transactiontablemodel.cpp" line="283"/>
        <source>Offline (%1 confirmations)</source>
        <translation type="unfinished"></translation>
    </message>
    <message>
        <location filename="../transactiontablemodel.cpp" line="286"/>
        <source>Unconfirmed (%1 of %2 confirmations)</source>
        <translation type="unfinished"></translation>
    </message>
    <message>
        <location filename="../transactiontablemodel.cpp" line="289"/>
        <source>Confirmed (%1 confirmations)</source>
        <translation type="unfinished"></translation>
    </message>
    <message numerus="yes">
        <location filename="../transactiontablemodel.cpp" line="297"/>
        <source>Mined balance will be available in %n more blocks</source>
        <translation type="unfinished">
            <numerusform></numerusform>
            <numerusform></numerusform>
        </translation>
    </message>
    <message>
        <location filename="../transactiontablemodel.cpp" line="303"/>
        <source>This block was not received by any other nodes and will probably not be accepted!</source>
        <translation type="unfinished"></translation>
    </message>
    <message>
        <location filename="../transactiontablemodel.cpp" line="306"/>
        <source>Generated but not accepted</source>
        <translation type="unfinished"></translation>
    </message>
    <message>
        <location filename="../transactiontablemodel.cpp" line="349"/>
        <source>Received with</source>
        <translation type="unfinished"></translation>
    </message>
    <message>
        <location filename="../transactiontablemodel.cpp" line="351"/>
        <source>Received from</source>
        <translation type="unfinished"></translation>
    </message>
    <message>
        <location filename="../transactiontablemodel.cpp" line="354"/>
        <source>Sent to</source>
        <translation type="unfinished"></translation>
    </message>
    <message>
        <location filename="../transactiontablemodel.cpp" line="356"/>
        <source>Payment to yourself</source>
        <translation type="unfinished"></translation>
    </message>
    <message>
        <location filename="../transactiontablemodel.cpp" line="358"/>
        <source>Mined</source>
        <translation type="unfinished"></translation>
    </message>
    <message>
        <location filename="../transactiontablemodel.cpp" line="396"/>
        <source>(n/a)</source>
        <translation type="unfinished"></translation>
    </message>
    <message>
        <location filename="../transactiontablemodel.cpp" line="595"/>
        <source>Transaction status. Hover over this field to show number of confirmations.</source>
        <translation type="unfinished"></translation>
    </message>
    <message>
        <location filename="../transactiontablemodel.cpp" line="597"/>
        <source>Date and time that the transaction was received.</source>
        <translation type="unfinished"></translation>
    </message>
    <message>
        <location filename="../transactiontablemodel.cpp" line="599"/>
        <source>Type of transaction.</source>
        <translation type="unfinished"></translation>
    </message>
    <message>
        <location filename="../transactiontablemodel.cpp" line="601"/>
        <source>Destination address of transaction.</source>
        <translation type="unfinished"></translation>
    </message>
    <message>
        <location filename="../transactiontablemodel.cpp" line="603"/>
        <source>Amount removed from or added to balance.</source>
        <translation type="unfinished"></translation>
    </message>
</context>
<context>
    <name>TransactionView</name>
    <message>
        <location filename="../transactionview.cpp" line="55"/>
        <location filename="../transactionview.cpp" line="71"/>
        <source>All</source>
        <translation type="unfinished"></translation>
    </message>
    <message>
        <location filename="../transactionview.cpp" line="56"/>
        <source>Today</source>
        <translation type="unfinished"></translation>
    </message>
    <message>
        <location filename="../transactionview.cpp" line="57"/>
        <source>This week</source>
        <translation type="unfinished"></translation>
    </message>
    <message>
        <location filename="../transactionview.cpp" line="58"/>
        <source>This month</source>
        <translation type="unfinished"></translation>
    </message>
    <message>
        <location filename="../transactionview.cpp" line="59"/>
        <source>Last month</source>
        <translation type="unfinished"></translation>
    </message>
    <message>
        <location filename="../transactionview.cpp" line="60"/>
        <source>This year</source>
        <translation type="unfinished"></translation>
    </message>
    <message>
        <location filename="../transactionview.cpp" line="61"/>
        <source>Range...</source>
        <translation type="unfinished"></translation>
    </message>
    <message>
        <location filename="../transactionview.cpp" line="72"/>
        <source>Received with</source>
        <translation type="unfinished"></translation>
    </message>
    <message>
        <location filename="../transactionview.cpp" line="74"/>
        <source>Sent to</source>
        <translation type="unfinished"></translation>
    </message>
    <message>
        <location filename="../transactionview.cpp" line="76"/>
        <source>To yourself</source>
        <translation type="unfinished"></translation>
    </message>
    <message>
        <location filename="../transactionview.cpp" line="77"/>
        <source>Mined</source>
        <translation type="unfinished"></translation>
    </message>
    <message>
        <location filename="../transactionview.cpp" line="78"/>
        <source>Other</source>
        <translation type="unfinished"></translation>
    </message>
    <message>
        <location filename="../transactionview.cpp" line="84"/>
        <source>Enter address or label to search</source>
        <translation type="unfinished"></translation>
    </message>
    <message>
        <location filename="../transactionview.cpp" line="90"/>
        <source>Min amount</source>
        <translation type="unfinished"></translation>
    </message>
    <message>
        <location filename="../transactionview.cpp" line="124"/>
        <source>Copy address</source>
        <translation type="unfinished"></translation>
    </message>
    <message>
        <location filename="../transactionview.cpp" line="125"/>
        <source>Copy label</source>
        <translation type="unfinished"></translation>
    </message>
    <message>
        <location filename="../transactionview.cpp" line="126"/>
        <source>Copy amount</source>
        <translation type="unfinished"></translation>
    </message>
    <message>
        <location filename="../transactionview.cpp" line="127"/>
        <source>Edit label</source>
        <translation type="unfinished"></translation>
    </message>
    <message>
        <location filename="../transactionview.cpp" line="128"/>
        <source>Show details...</source>
        <translation type="unfinished"></translation>
    </message>
    <message>
        <location filename="../transactionview.cpp" line="270"/>
        <source>Export Transaction Data</source>
        <translation type="unfinished"></translation>
    </message>
    <message>
        <location filename="../transactionview.cpp" line="271"/>
        <source>Comma separated file (*.csv)</source>
        <translation type="unfinished"></translation>
    </message>
    <message>
        <location filename="../transactionview.cpp" line="279"/>
        <source>Confirmed</source>
        <translation type="unfinished"></translation>
    </message>
    <message>
        <location filename="../transactionview.cpp" line="280"/>
        <source>Date</source>
        <translation type="unfinished"></translation>
    </message>
    <message>
        <location filename="../transactionview.cpp" line="281"/>
        <source>Type</source>
        <translation type="unfinished"></translation>
    </message>
    <message>
        <location filename="../transactionview.cpp" line="282"/>
        <source>Label</source>
        <translation type="unfinished"></translation>
    </message>
    <message>
        <location filename="../transactionview.cpp" line="283"/>
        <source>Address</source>
        <translation>Helbidea</translation>
    </message>
    <message>
        <location filename="../transactionview.cpp" line="284"/>
        <source>Amount</source>
        <translation type="unfinished"></translation>
    </message>
    <message>
        <location filename="../transactionview.cpp" line="285"/>
        <source>ID</source>
        <translation type="unfinished"></translation>
    </message>
    <message>
        <location filename="../transactionview.cpp" line="289"/>
        <source>Error exporting</source>
        <translation type="unfinished"></translation>
    </message>
    <message>
        <location filename="../transactionview.cpp" line="289"/>
        <source>Could not write to file %1.</source>
        <translation type="unfinished"></translation>
    </message>
    <message>
        <location filename="../transactionview.cpp" line="384"/>
        <source>Range:</source>
        <translation type="unfinished"></translation>
    </message>
    <message>
        <location filename="../transactionview.cpp" line="392"/>
        <source>to</source>
        <translation type="unfinished"></translation>
    </message>
</context>
<context>
    <name>WalletModel</name>
    <message>
        <location filename="../walletmodel.cpp" line="142"/>
        <source>Sending...</source>
        <translation type="unfinished"></translation>
    </message>
</context>
<context>
    <name>bitcoin-core</name>
    <message>
        <location filename="../bitcoinstrings.cpp" line="8"/>
<<<<<<< HEAD
        <source>Error: Wallet locked, unable to create transaction  </source>
        <translation type="unfinished"></translation>
=======
        <source>Bitcoin version</source>
        <translation type="unfinished">Bitcoin Bertsio</translation>
>>>>>>> 423cece2
    </message>
    <message>
        <location filename="../bitcoinstrings.cpp" line="9"/>
        <source>Error: This transaction requires a transaction fee of at least %s because of its amount, complexity, or use of recently received funds  </source>
        <translation type="unfinished"></translation>
    </message>
    <message>
        <location filename="../bitcoinstrings.cpp" line="12"/>
        <source>Error: Transaction creation failed  </source>
        <translation type="unfinished"></translation>
    </message>
    <message>
        <location filename="../bitcoinstrings.cpp" line="13"/>
        <source>Sending...</source>
        <translation type="unfinished"></translation>
    </message>
    <message>
        <location filename="../bitcoinstrings.cpp" line="14"/>
        <source>Error: The transaction was rejected.  This might happen if some of the coins in your wallet were already spent, such as if you used a copy of wallet.dat and coins were spent in the copy but not marked as spent here.</source>
        <translation type="unfinished"></translation>
    </message>
    <message>
        <location filename="../bitcoinstrings.cpp" line="18"/>
        <source>Invalid amount</source>
        <translation type="unfinished"></translation>
    </message>
    <message>
        <location filename="../bitcoinstrings.cpp" line="19"/>
        <source>Insufficient funds</source>
        <translation type="unfinished"></translation>
    </message>
    <message>
        <location filename="../bitcoinstrings.cpp" line="20"/>
        <source>Warning: Disk space is low</source>
        <translation type="unfinished"></translation>
    </message>
    <message>
        <location filename="../bitcoinstrings.cpp" line="21"/>
        <source>To use the %s option</source>
        <translation type="unfinished"></translation>
    </message>
    <message>
        <location filename="../bitcoinstrings.cpp" line="22"/>
        <source>%s, you must set a rpcpassword in the configuration file:
 %s
It is recommended you use the following random password:
rpcuser=bitcoinrpc
rpcpassword=%s
(you do not need to remember this password)
If the file does not exist, create it with owner-readable-only file permissions.
</source>
        <translation type="unfinished"></translation>
    </message>
    <message>
        <location filename="../bitcoinstrings.cpp" line="31"/>
        <source>Error</source>
        <translation type="unfinished"></translation>
    </message>
    <message>
        <location filename="../bitcoinstrings.cpp" line="32"/>
        <source>An error occurred while setting up the RPC port %i for listening: %s</source>
        <translation type="unfinished"></translation>
    </message>
    <message>
        <location filename="../bitcoinstrings.cpp" line="33"/>
        <source>You must set rpcpassword=&lt;password&gt; in the configuration file:
%s
If the file does not exist, create it with owner-readable-only file permissions.</source>
        <translation type="unfinished"></translation>
    </message>
    <message>
        <location filename="../bitcoinstrings.cpp" line="38"/>
        <source>Warning: Please check that your computer&apos;s date and time are correct.  If your clock is wrong Bitcoin will not work properly.</source>
        <translation type="unfinished"></translation>
    </message>
    <message>
        <location filename="../bitcoinstrings.cpp" line="41"/>
        <source>Bitcoin version</source>
        <translation type="unfinished"></translation>
    </message>
    <message>
        <location filename="../bitcoinstrings.cpp" line="42"/>
        <source>Usage:</source>
        <translation type="unfinished"></translation>
    </message>
    <message>
        <location filename="../bitcoinstrings.cpp" line="43"/>
        <source>Send command to -server or bitcoind</source>
        <translation type="unfinished"></translation>
    </message>
    <message>
        <location filename="../bitcoinstrings.cpp" line="44"/>
        <source>List commands</source>
        <translation type="unfinished"></translation>
    </message>
    <message>
        <location filename="../bitcoinstrings.cpp" line="45"/>
        <source>Get help for a command</source>
        <translation type="unfinished"></translation>
    </message>
    <message>
        <location filename="../bitcoinstrings.cpp" line="46"/>
        <source>Options:</source>
        <translation type="unfinished"></translation>
    </message>
    <message>
        <location filename="../bitcoinstrings.cpp" line="47"/>
        <source>Specify configuration file (default: bitcoin.conf)</source>
        <translation type="unfinished"></translation>
    </message>
    <message>
        <location filename="../bitcoinstrings.cpp" line="48"/>
        <source>Specify pid file (default: bitcoind.pid)</source>
        <translation type="unfinished"></translation>
    </message>
    <message>
        <location filename="../bitcoinstrings.cpp" line="49"/>
        <source>Generate coins</source>
        <translation type="unfinished"></translation>
    </message>
    <message>
        <location filename="../bitcoinstrings.cpp" line="50"/>
        <source>Don&apos;t generate coins</source>
        <translation type="unfinished"></translation>
    </message>
    <message>
        <location filename="../bitcoinstrings.cpp" line="51"/>
        <source>Start minimized</source>
        <translation type="unfinished"></translation>
    </message>
    <message>
        <location filename="../bitcoinstrings.cpp" line="52"/>
        <source>Show splash screen on startup (default: 1)</source>
        <translation type="unfinished"></translation>
    </message>
    <message>
        <location filename="../bitcoinstrings.cpp" line="53"/>
        <source>Specify data directory</source>
        <translation type="unfinished"></translation>
    </message>
    <message>
        <location filename="../bitcoinstrings.cpp" line="54"/>
        <source>Set database cache size in megabytes (default: 25)</source>
        <translation type="unfinished"></translation>
    </message>
    <message>
        <location filename="../bitcoinstrings.cpp" line="55"/>
        <source>Set database disk log size in megabytes (default: 100)</source>
        <translation type="unfinished"></translation>
    </message>
    <message>
        <location filename="../bitcoinstrings.cpp" line="56"/>
        <source>Specify connection timeout (in milliseconds)</source>
        <translation type="unfinished"></translation>
    </message>
    <message>
        <location filename="../bitcoinstrings.cpp" line="57"/>
        <source>Connect through socks4 proxy</source>
        <translation type="unfinished"></translation>
    </message>
    <message>
        <location filename="../bitcoinstrings.cpp" line="58"/>
        <source>Allow DNS lookups for addnode and connect</source>
        <translation type="unfinished"></translation>
    </message>
    <message>
        <location filename="../bitcoinstrings.cpp" line="59"/>
        <source>Listen for connections on &lt;port&gt; (default: 8333 or testnet: 18333)</source>
        <translation type="unfinished"></translation>
    </message>
    <message>
        <location filename="../bitcoinstrings.cpp" line="60"/>
        <source>Maintain at most &lt;n&gt; connections to peers (default: 125)</source>
        <translation type="unfinished"></translation>
    </message>
    <message>
        <location filename="../bitcoinstrings.cpp" line="61"/>
        <source>Add a node to connect to and attempt to keep the connection open</source>
        <translation type="unfinished"></translation>
    </message>
    <message>
        <location filename="../bitcoinstrings.cpp" line="62"/>
        <source>Connect only to the specified node</source>
        <translation type="unfinished"></translation>
    </message>
    <message>
        <location filename="../bitcoinstrings.cpp" line="63"/>
        <source>Find peers using internet relay chat (default: 0)</source>
        <translation type="unfinished"></translation>
    </message>
    <message>
        <location filename="../bitcoinstrings.cpp" line="64"/>
        <source>Accept connections from outside (default: 1)</source>
        <translation type="unfinished"></translation>
    </message>
    <message>
        <location filename="../bitcoinstrings.cpp" line="65"/>
        <source>Set language, for example &quot;de_DE&quot; (default: system locale)</source>
        <translation type="unfinished"></translation>
    </message>
    <message>
        <location filename="../bitcoinstrings.cpp" line="66"/>
        <source>Find peers using DNS lookup (default: 1)</source>
        <translation type="unfinished"></translation>
    </message>
    <message>
        <location filename="../bitcoinstrings.cpp" line="67"/>
        <source>Threshold for disconnecting misbehaving peers (default: 100)</source>
        <translation type="unfinished"></translation>
    </message>
    <message>
        <location filename="../bitcoinstrings.cpp" line="68"/>
        <source>Number of seconds to keep misbehaving peers from reconnecting (default: 86400)</source>
        <translation type="unfinished"></translation>
    </message>
    <message>
        <location filename="../bitcoinstrings.cpp" line="71"/>
        <source>Maximum per-connection receive buffer, &lt;n&gt;*1000 bytes (default: 10000)</source>
        <translation type="unfinished"></translation>
    </message>
    <message>
        <location filename="../bitcoinstrings.cpp" line="72"/>
        <source>Maximum per-connection send buffer, &lt;n&gt;*1000 bytes (default: 10000)</source>
        <translation type="unfinished"></translation>
    </message>
    <message>
        <location filename="../bitcoinstrings.cpp" line="73"/>
        <source>Use Universal Plug and Play to map the listening port (default: 1)</source>
        <translation type="unfinished"></translation>
    </message>
    <message>
        <location filename="../bitcoinstrings.cpp" line="74"/>
        <source>Use Universal Plug and Play to map the listening port (default: 0)</source>
        <translation type="unfinished"></translation>
    </message>
    <message>
        <location filename="../bitcoinstrings.cpp" line="75"/>
        <source>Detach block and address databases. Increases shutdown time (default: 0)</source>
        <translation type="unfinished"></translation>
    </message>
    <message>
        <location filename="../bitcoinstrings.cpp" line="77"/>
        <source>Fee per KB to add to transactions you send</source>
        <translation type="unfinished"></translation>
    </message>
    <message>
        <location filename="../bitcoinstrings.cpp" line="78"/>
        <source>Accept command line and JSON-RPC commands</source>
        <translation type="unfinished"></translation>
    </message>
    <message>
        <location filename="../bitcoinstrings.cpp" line="79"/>
        <source>Run in the background as a daemon and accept commands</source>
        <translation type="unfinished"></translation>
    </message>
    <message>
        <location filename="../bitcoinstrings.cpp" line="80"/>
        <source>Use the test network</source>
        <translation type="unfinished"></translation>
    </message>
    <message>
        <location filename="../bitcoinstrings.cpp" line="81"/>
        <source>Output extra debugging information</source>
        <translation type="unfinished"></translation>
    </message>
    <message>
        <location filename="../bitcoinstrings.cpp" line="82"/>
        <source>Prepend debug output with timestamp</source>
        <translation type="unfinished"></translation>
    </message>
    <message>
        <location filename="../bitcoinstrings.cpp" line="83"/>
        <source>Send trace/debug info to console instead of debug.log file</source>
        <translation type="unfinished"></translation>
    </message>
    <message>
        <location filename="../bitcoinstrings.cpp" line="84"/>
        <source>Send trace/debug info to debugger</source>
        <translation type="unfinished"></translation>
    </message>
    <message>
        <location filename="../bitcoinstrings.cpp" line="85"/>
        <source>Username for JSON-RPC connections</source>
        <translation type="unfinished"></translation>
    </message>
    <message>
        <location filename="../bitcoinstrings.cpp" line="86"/>
        <source>Password for JSON-RPC connections</source>
        <translation type="unfinished"></translation>
    </message>
    <message>
        <location filename="../bitcoinstrings.cpp" line="87"/>
        <source>Listen for JSON-RPC connections on &lt;port&gt; (default: 8332)</source>
        <translation type="unfinished"></translation>
    </message>
    <message>
        <location filename="../bitcoinstrings.cpp" line="88"/>
        <source>Allow JSON-RPC connections from specified IP address</source>
        <translation type="unfinished"></translation>
    </message>
    <message>
        <location filename="../bitcoinstrings.cpp" line="89"/>
        <source>Send commands to node running on &lt;ip&gt; (default: 127.0.0.1)</source>
        <translation type="unfinished"></translation>
    </message>
    <message>
        <location filename="../bitcoinstrings.cpp" line="90"/>
        <source>Execute command when the best block changes (%s in cmd is replaced by block hash)</source>
        <translation type="unfinished"></translation>
    </message>
    <message>
        <location filename="../bitcoinstrings.cpp" line="93"/>
        <source>Upgrade wallet to latest format</source>
        <translation type="unfinished"></translation>
    </message>
    <message>
        <location filename="../bitcoinstrings.cpp" line="94"/>
        <source>Set key pool size to &lt;n&gt; (default: 100)</source>
        <translation type="unfinished"></translation>
    </message>
    <message>
        <location filename="../bitcoinstrings.cpp" line="95"/>
        <source>Rescan the block chain for missing wallet transactions</source>
        <translation type="unfinished"></translation>
    </message>
    <message>
        <location filename="../bitcoinstrings.cpp" line="96"/>
        <source>How many blocks to check at startup (default: 2500, 0 = all)</source>
        <translation type="unfinished"></translation>
    </message>
    <message>
        <location filename="../bitcoinstrings.cpp" line="97"/>
        <source>How thorough the block verification is (0-6, default: 1)</source>
        <translation type="unfinished"></translation>
    </message>
    <message>
        <location filename="../bitcoinstrings.cpp" line="98"/>
        <source>
SSL options: (see the Bitcoin Wiki for SSL setup instructions)</source>
        <translation type="unfinished"></translation>
    </message>
    <message>
        <location filename="../bitcoinstrings.cpp" line="101"/>
        <source>Use OpenSSL (https) for JSON-RPC connections</source>
        <translation type="unfinished"></translation>
    </message>
    <message>
        <location filename="../bitcoinstrings.cpp" line="102"/>
        <source>Server certificate file (default: server.cert)</source>
        <translation type="unfinished"></translation>
    </message>
    <message>
        <location filename="../bitcoinstrings.cpp" line="103"/>
        <source>Server private key (default: server.pem)</source>
        <translation type="unfinished"></translation>
    </message>
    <message>
        <location filename="../bitcoinstrings.cpp" line="104"/>
        <source>Acceptable ciphers (default: TLSv1+HIGH:!SSLv2:!aNULL:!eNULL:!AH:!3DES:@STRENGTH)</source>
        <translation type="unfinished"></translation>
    </message>
    <message>
        <location filename="../bitcoinstrings.cpp" line="107"/>
        <source>This help message</source>
        <translation type="unfinished"></translation>
    </message>
    <message>
        <location filename="../bitcoinstrings.cpp" line="108"/>
        <source>Usage</source>
        <translation type="unfinished"></translation>
    </message>
    <message>
        <location filename="../bitcoinstrings.cpp" line="109"/>
        <source>Cannot obtain a lock on data directory %s.  Bitcoin is probably already running.</source>
        <translation type="unfinished"></translation>
    </message>
    <message>
        <location filename="../bitcoinstrings.cpp" line="112"/>
        <source>Bitcoin</source>
        <translation type="unfinished"></translation>
    </message>
    <message>
        <location filename="../bitcoinstrings.cpp" line="113"/>
        <source>Loading addresses...</source>
        <translation type="unfinished"></translation>
    </message>
    <message>
        <location filename="../bitcoinstrings.cpp" line="114"/>
        <source>Error loading addr.dat</source>
        <translation type="unfinished"></translation>
    </message>
    <message>
        <location filename="../bitcoinstrings.cpp" line="115"/>
        <source>Loading block index...</source>
        <translation type="unfinished"></translation>
    </message>
    <message>
        <location filename="../bitcoinstrings.cpp" line="116"/>
        <source>Error loading blkindex.dat</source>
        <translation type="unfinished"></translation>
    </message>
    <message>
        <location filename="../bitcoinstrings.cpp" line="117"/>
        <source>Loading wallet...</source>
        <translation type="unfinished"></translation>
    </message>
    <message>
        <location filename="../bitcoinstrings.cpp" line="118"/>
        <source>Error loading wallet.dat: Wallet corrupted</source>
        <translation type="unfinished"></translation>
    </message>
    <message>
        <location filename="../bitcoinstrings.cpp" line="119"/>
        <source>Error loading wallet.dat: Wallet requires newer version of Bitcoin</source>
        <translation type="unfinished"></translation>
    </message>
    <message>
        <location filename="../bitcoinstrings.cpp" line="120"/>
        <source>Wallet needed to be rewritten: restart Bitcoin to complete</source>
        <translation type="unfinished"></translation>
    </message>
    <message>
        <location filename="../bitcoinstrings.cpp" line="121"/>
        <source>Error loading wallet.dat</source>
        <translation type="unfinished"></translation>
    </message>
    <message>
        <location filename="../bitcoinstrings.cpp" line="122"/>
        <source>Cannot downgrade wallet</source>
        <translation type="unfinished"></translation>
    </message>
    <message>
        <location filename="../bitcoinstrings.cpp" line="123"/>
        <source>Cannot initialize keypool</source>
        <translation type="unfinished"></translation>
    </message>
    <message>
        <location filename="../bitcoinstrings.cpp" line="124"/>
        <source>Cannot write default address</source>
        <translation type="unfinished"></translation>
    </message>
    <message>
        <location filename="../bitcoinstrings.cpp" line="125"/>
        <source>Rescanning...</source>
        <translation type="unfinished"></translation>
    </message>
    <message>
        <location filename="../bitcoinstrings.cpp" line="126"/>
        <source>Done loading</source>
        <translation type="unfinished"></translation>
    </message>
    <message>
        <location filename="../bitcoinstrings.cpp" line="127"/>
        <source>Invalid -proxy address</source>
        <translation type="unfinished"></translation>
    </message>
    <message>
        <location filename="../bitcoinstrings.cpp" line="128"/>
        <source>Invalid amount for -paytxfee=&lt;amount&gt;</source>
        <translation type="unfinished"></translation>
    </message>
    <message>
        <location filename="../bitcoinstrings.cpp" line="129"/>
        <source>Warning: -paytxfee is set very high.  This is the transaction fee you will pay if you send a transaction.</source>
        <translation type="unfinished"></translation>
    </message>
    <message>
        <location filename="../bitcoinstrings.cpp" line="132"/>
        <source>Error: CreateThread(StartNode) failed</source>
        <translation type="unfinished"></translation>
    </message>
    <message>
        <location filename="../bitcoinstrings.cpp" line="133"/>
        <source>Unable to bind to port %d on this computer.  Bitcoin is probably already running.</source>
        <translation type="unfinished"></translation>
    </message>
</context>
</TS><|MERGE_RESOLUTION|>--- conflicted
+++ resolved
@@ -494,6 +494,122 @@
         <source>Synchronizing with network...</source>
         <translation type="unfinished"></translation>
     </message>
+    <message>
+        <location filename="../bitcoingui.cpp" line="519"/>
+        <source>Downloaded %1 of %2 blocks of transaction history (%3% done).</source>
+        <translation type="unfinished"></translation>
+    </message>
+    <message>
+        <location filename="../bitcoingui.cpp" line="531"/>
+        <source>Downloaded %1 blocks of transaction history.</source>
+        <translation type="unfinished"></translation>
+    </message>
+    <message numerus="yes">
+        <location filename="../bitcoingui.cpp" line="546"/>
+        <source>%n second(s) ago</source>
+        <translation type="unfinished">
+            <numerusform></numerusform>
+            <numerusform></numerusform>
+        </translation>
+    </message>
+    <message numerus="yes">
+        <location filename="../bitcoingui.cpp" line="550"/>
+        <source>%n minute(s) ago</source>
+        <translation type="unfinished">
+            <numerusform></numerusform>
+            <numerusform></numerusform>
+        </translation>
+    </message>
+    <message numerus="yes">
+        <location filename="../bitcoingui.cpp" line="554"/>
+        <source>%n hour(s) ago</source>
+        <translation type="unfinished">
+            <numerusform></numerusform>
+            <numerusform></numerusform>
+        </translation>
+    </message>
+    <message numerus="yes">
+        <location filename="../bitcoingui.cpp" line="558"/>
+        <source>%n day(s) ago</source>
+        <translation type="unfinished">
+            <numerusform></numerusform>
+            <numerusform></numerusform>
+        </translation>
+    </message>
+    <message>
+        <location filename="../bitcoingui.cpp" line="564"/>
+        <source>Up to date</source>
+        <translation type="unfinished"></translation>
+    </message>
+    <message>
+        <location filename="../bitcoingui.cpp" line="569"/>
+        <source>Catching up...</source>
+        <translation type="unfinished"></translation>
+    </message>
+    <message>
+        <location filename="../bitcoingui.cpp" line="577"/>
+        <source>Last received block was generated %1.</source>
+        <translation type="unfinished"></translation>
+    </message>
+    <message>
+        <location filename="../bitcoingui.cpp" line="633"/>
+        <source>This transaction is over the size limit.  You can still send it for a fee of %1, which goes to the nodes that process your transaction and helps to support the network.  Do you want to pay the fee?</source>
+        <translation type="unfinished"></translation>
+    </message>
+    <message>
+        <location filename="../bitcoingui.cpp" line="638"/>
+        <source>Sending...</source>
+        <translation type="unfinished"></translation>
+    </message>
+    <message>
+        <location filename="../bitcoingui.cpp" line="665"/>
+        <source>Sent transaction</source>
+        <translation type="unfinished"></translation>
+    </message>
+    <message>
+        <location filename="../bitcoingui.cpp" line="666"/>
+        <source>Incoming transaction</source>
+        <translation type="unfinished"></translation>
+    </message>
+    <message>
+        <location filename="../bitcoingui.cpp" line="667"/>
+        <source>Date: %1
+Amount: %2
+Type: %3
+Address: %4
+</source>
+        <translation type="unfinished"></translation>
+    </message>
+    <message>
+        <location filename="../bitcoingui.cpp" line="792"/>
+        <source>Wallet is &lt;b&gt;encrypted&lt;/b&gt; and currently &lt;b&gt;unlocked&lt;/b&gt;</source>
+        <translation type="unfinished"></translation>
+    </message>
+    <message>
+        <location filename="../bitcoingui.cpp" line="800"/>
+        <source>Wallet is &lt;b&gt;encrypted&lt;/b&gt; and currently &lt;b&gt;locked&lt;/b&gt;</source>
+        <translation type="unfinished"></translation>
+    </message>
+    <message>
+        <location filename="../bitcoingui.cpp" line="823"/>
+        <source>Backup Wallet</source>
+        <translation type="unfinished"></translation>
+    </message>
+    <message>
+        <location filename="../bitcoingui.cpp" line="823"/>
+        <source>Wallet Data (*.dat)</source>
+        <translation type="unfinished"></translation>
+    </message>
+    <message>
+        <location filename="../bitcoingui.cpp" line="826"/>
+        <source>Backup Failed</source>
+        <translation type="unfinished"></translation>
+    </message>
+    <message>
+        <location filename="../bitcoingui.cpp" line="826"/>
+        <source>There was an error trying to save the wallet data to the new location.</source>
+        <translation type="unfinished"></translation>
+    </message>
     <message numerus="yes">
         <location filename="../bitcoingui.cpp" line="508"/>
         <source>~%n block(s) remaining</source>
@@ -501,122 +617,6 @@
             <numerusform></numerusform>
             <numerusform></numerusform>
         </translation>
-    </message>
-    <message>
-        <location filename="../bitcoingui.cpp" line="519"/>
-        <source>Downloaded %1 of %2 blocks of transaction history (%3% done).</source>
-        <translation type="unfinished"></translation>
-    </message>
-    <message>
-        <location filename="../bitcoingui.cpp" line="531"/>
-        <source>Downloaded %1 blocks of transaction history.</source>
-        <translation type="unfinished"></translation>
-    </message>
-    <message numerus="yes">
-        <location filename="../bitcoingui.cpp" line="546"/>
-        <source>%n second(s) ago</source>
-        <translation type="unfinished">
-            <numerusform></numerusform>
-            <numerusform></numerusform>
-        </translation>
-    </message>
-    <message numerus="yes">
-        <location filename="../bitcoingui.cpp" line="550"/>
-        <source>%n minute(s) ago</source>
-        <translation type="unfinished">
-            <numerusform></numerusform>
-            <numerusform></numerusform>
-        </translation>
-    </message>
-    <message numerus="yes">
-        <location filename="../bitcoingui.cpp" line="554"/>
-        <source>%n hour(s) ago</source>
-        <translation type="unfinished">
-            <numerusform></numerusform>
-            <numerusform></numerusform>
-        </translation>
-    </message>
-    <message numerus="yes">
-        <location filename="../bitcoingui.cpp" line="558"/>
-        <source>%n day(s) ago</source>
-        <translation type="unfinished">
-            <numerusform></numerusform>
-            <numerusform></numerusform>
-        </translation>
-    </message>
-    <message>
-        <location filename="../bitcoingui.cpp" line="564"/>
-        <source>Up to date</source>
-        <translation type="unfinished"></translation>
-    </message>
-    <message>
-        <location filename="../bitcoingui.cpp" line="569"/>
-        <source>Catching up...</source>
-        <translation type="unfinished"></translation>
-    </message>
-    <message>
-        <location filename="../bitcoingui.cpp" line="577"/>
-        <source>Last received block was generated %1.</source>
-        <translation type="unfinished"></translation>
-    </message>
-    <message>
-        <location filename="../bitcoingui.cpp" line="633"/>
-        <source>This transaction is over the size limit.  You can still send it for a fee of %1, which goes to the nodes that process your transaction and helps to support the network.  Do you want to pay the fee?</source>
-        <translation type="unfinished"></translation>
-    </message>
-    <message>
-        <location filename="../bitcoingui.cpp" line="638"/>
-        <source>Sending...</source>
-        <translation type="unfinished"></translation>
-    </message>
-    <message>
-        <location filename="../bitcoingui.cpp" line="665"/>
-        <source>Sent transaction</source>
-        <translation type="unfinished"></translation>
-    </message>
-    <message>
-        <location filename="../bitcoingui.cpp" line="666"/>
-        <source>Incoming transaction</source>
-        <translation type="unfinished"></translation>
-    </message>
-    <message>
-        <location filename="../bitcoingui.cpp" line="667"/>
-        <source>Date: %1
-Amount: %2
-Type: %3
-Address: %4
-</source>
-        <translation type="unfinished"></translation>
-    </message>
-    <message>
-        <location filename="../bitcoingui.cpp" line="792"/>
-        <source>Wallet is &lt;b&gt;encrypted&lt;/b&gt; and currently &lt;b&gt;unlocked&lt;/b&gt;</source>
-        <translation type="unfinished"></translation>
-    </message>
-    <message>
-        <location filename="../bitcoingui.cpp" line="800"/>
-        <source>Wallet is &lt;b&gt;encrypted&lt;/b&gt; and currently &lt;b&gt;locked&lt;/b&gt;</source>
-        <translation type="unfinished"></translation>
-    </message>
-    <message>
-        <location filename="../bitcoingui.cpp" line="823"/>
-        <source>Backup Wallet</source>
-        <translation type="unfinished"></translation>
-    </message>
-    <message>
-        <location filename="../bitcoingui.cpp" line="823"/>
-        <source>Wallet Data (*.dat)</source>
-        <translation type="unfinished"></translation>
-    </message>
-    <message>
-        <location filename="../bitcoingui.cpp" line="826"/>
-        <source>Backup Failed</source>
-        <translation type="unfinished"></translation>
-    </message>
-    <message>
-        <location filename="../bitcoingui.cpp" line="826"/>
-        <source>There was an error trying to save the wallet data to the new location.</source>
-        <translation type="unfinished"></translation>
     </message>
     <message>
         <location filename="../bitcoin.cpp" line="127"/>
@@ -1364,11 +1364,6 @@
     <name>TransactionTableModel</name>
     <message>
         <location filename="../transactiontablemodel.cpp" line="214"/>
-        <source>Address</source>
-        <translation>Helbidea</translation>
-    </message>
-    <message>
-        <location filename="../transactiontablemodel.cpp" line="214"/>
         <source>Date</source>
         <translation type="unfinished"></translation>
     </message>
@@ -1483,6 +1478,11 @@
         <source>Amount removed from or added to balance.</source>
         <translation type="unfinished"></translation>
     </message>
+    <message>
+        <location filename="../transactiontablemodel.cpp" line="214"/>
+        <source>Address</source>
+        <translation>Helbidea</translation>
+    </message>
 </context>
 <context>
     <name>TransactionView</name>
@@ -1660,13 +1660,8 @@
     <name>bitcoin-core</name>
     <message>
         <location filename="../bitcoinstrings.cpp" line="8"/>
-<<<<<<< HEAD
         <source>Error: Wallet locked, unable to create transaction  </source>
         <translation type="unfinished"></translation>
-=======
-        <source>Bitcoin version</source>
-        <translation type="unfinished">Bitcoin Bertsio</translation>
->>>>>>> 423cece2
     </message>
     <message>
         <location filename="../bitcoinstrings.cpp" line="9"/>
@@ -1745,7 +1740,7 @@
     <message>
         <location filename="../bitcoinstrings.cpp" line="41"/>
         <source>Bitcoin version</source>
-        <translation type="unfinished"></translation>
+        <translation type="unfinished">Bitcoin Bertsio</translation>
     </message>
     <message>
         <location filename="../bitcoinstrings.cpp" line="42"/>
