<?xml version="1.0" encoding="utf-8"?>
<!DOCTYPE TS>
<TS version="2.0" language="nl">
<defaultcodec>UTF-8</defaultcodec>
<context>
    <name>AboutDialog</name>
    <message>
        <location filename="../forms/aboutdialog.ui" line="14"/>
        <source>About Bitcoin</source>
        <translation>Over Bitcoin
</translation>
    </message>
    <message>
        <location filename="../forms/aboutdialog.ui" line="53"/>
        <source>&lt;b&gt;Bitcoin&lt;/b&gt; version</source>
        <translation>&lt;b&gt;Bitcoin&lt;/b&gt; versie</translation>
    </message>
    <message>
        <location filename="../forms/aboutdialog.ui" line="85"/>
        <source>Copyright © 2009-2012 Bitcoin Developers

This is experimental software.

Distributed under the MIT/X11 software license, see the accompanying file license.txt or http://www.opensource.org/licenses/mit-license.php.

This product includes software developed by the OpenSSL Project for use in the OpenSSL Toolkit (http://www.openssl.org/) and cryptographic software written by Eric Young (eay@cryptsoft.com) and UPnP software written by Thomas Bernard.</source>
        <translation>Copyright © 2009-2012 Bitcoin Ontwikkelaars

Dit is experimentele software.

Gedistribueerd onder de MIT/X11 software licentie, zie het bijgevoegde bestand license.txt of http://www.opensource.org/licenses/mit-license.php.

Dit product bevat software ontwikkeld door het OpenSSL Project voor gebruik in de OpenSSL Toolkit (http://www.openssl.org/) en cryptografische software gemaakt door Eric Young (eay@cryptsoft.com) en UPnP software geschreven door Thomas Bernard.</translation>
    </message>
</context>
<context>
    <name>AddressBookPage</name>
    <message>
        <location filename="../forms/addressbookpage.ui" line="14"/>
        <source>Address Book</source>
        <translation>Adresboek</translation>
    </message>
    <message>
        <location filename="../forms/addressbookpage.ui" line="20"/>
        <source>These are your Bitcoin addresses for receiving payments.  You may want to give a different one to each sender so you can keep track of who is paying you.</source>
        <translation>Dit zijn uw Bitcoin-adressen om betalingen te ontvangen. U kunt er voor kiezen om een adres aan te maken voor elke afzender. Op deze manier kunt u bijhouden wie al aan u betaald heeft.</translation>
    </message>
    <message>
        <location filename="../forms/addressbookpage.ui" line="33"/>
        <source>Double-click to edit address or label</source>
        <translation>Dubbelklik om adres of label te wijzigen</translation>
    </message>
    <message>
        <location filename="../forms/addressbookpage.ui" line="57"/>
        <source>Create a new address</source>
        <translation>Maak een nieuw adres aan</translation>
    </message>
    <message>
        <location filename="../forms/addressbookpage.ui" line="60"/>
        <source>&amp;New Address...</source>
        <translation>&amp;Nieuw Adres...</translation>
    </message>
    <message>
        <location filename="../forms/addressbookpage.ui" line="71"/>
        <source>Copy the currently selected address to the system clipboard</source>
        <translation>Kopieer het huidig geselecteerde adres naar het klembord</translation>
    </message>
    <message>
        <location filename="../forms/addressbookpage.ui" line="74"/>
        <source>&amp;Copy to Clipboard</source>
        <translation>&amp;Kopieer naar Klembord</translation>
    </message>
    <message>
        <location filename="../forms/addressbookpage.ui" line="85"/>
        <source>Show &amp;QR Code</source>
        <translation>Toon &amp;QR-Code</translation>
    </message>
    <message>
        <location filename="../forms/addressbookpage.ui" line="99"/>
        <source>Sign &amp;Message</source>
        <translation>&amp;Onderteken Bericht</translation>
    </message>
    <message>
        <location filename="../forms/addressbookpage.ui" line="110"/>
        <source>Delete the currently selected address from the list. Only sending addresses can be deleted.</source>
        <translation>Verwijder het huidige geselecteerde adres van de lijst. Alleen zend-adressen kunnen verwijderd worden, niet uw ontvangstadressen.</translation>
    </message>
    <message>
        <location filename="../forms/addressbookpage.ui" line="113"/>
        <source>&amp;Delete</source>
        <translation>&amp;Verwijder</translation>
    </message>
    <message>
        <location filename="../forms/addressbookpage.ui" line="96"/>
        <source>Sign a message to prove you own this address</source>
        <translation>Onderteken een bericht om te bewijzen dat u dit adres bezit</translation>
    </message>
    <message>
        <location filename="../addressbookpage.cpp" line="278"/>
        <source>Export Address Book Data</source>
        <translation>Exporteer Gegevens van het Adresboek</translation>
    </message>
    <message>
        <location filename="../addressbookpage.cpp" line="292"/>
        <source>Error exporting</source>
        <translation>Fout bij exporteren</translation>
    </message>
    <message>
        <location filename="../addressbookpage.cpp" line="62"/>
        <source>Copy label</source>
        <translation>Kopieer label</translation>
    </message>
    <message>
        <location filename="../addressbookpage.cpp" line="61"/>
        <source>Copy address</source>
        <translation>Kopieer adres</translation>
    </message>
    <message>
        <location filename="../addressbookpage.cpp" line="63"/>
        <source>Edit</source>
        <translation>Bewerk</translation>
    </message>
    <message>
        <location filename="../addressbookpage.cpp" line="64"/>
        <source>Delete</source>
        <translation>Verwijder</translation>
    </message>
    <message>
        <location filename="../addressbookpage.cpp" line="292"/>
        <source>Could not write to file %1.</source>
        <translation>Kon niet schrijven naar bestand %1.</translation>
    </message>
    <message>
        <location filename="../addressbookpage.cpp" line="279"/>
        <source>Comma separated file (*.csv)</source>
        <translation>Kommagescheiden bestand (*.csv)</translation>
    </message>
</context>
<context>
    <name>AddressTableModel</name>
    <message>
        <location filename="../addresstablemodel.cpp" line="78"/>
        <source>Label</source>
        <translation>Label</translation>
    </message>
    <message>
        <location filename="../addresstablemodel.cpp" line="114"/>
        <source>(no label)</source>
        <translation>(geen label)</translation>
    </message>
    <message>
        <location filename="../addresstablemodel.cpp" line="78"/>
        <source>Address</source>
        <translation>Adres</translation>
    </message>
</context>
<context>
    <name>AskPassphraseDialog</name>
    <message>
        <location filename="../askpassphrasedialog.cpp" line="127"/>
        <source>Wallet encryption failed due to an internal error. Your wallet was not encrypted.</source>
        <translation>Portemonneeversleuteling mislukt door een interne fout, Uw portemonnee is niet versleuteld.</translation>
    </message>
    <message>
        <location filename="../forms/askpassphrasedialog.ui" line="47"/>
        <source>Enter passphrase</source>
        <translation>Huidig wachtwoord</translation>
    </message>
    <message>
        <location filename="../forms/askpassphrasedialog.ui" line="61"/>
        <source>New passphrase</source>
        <translation>Nieuwe wachtwoord</translation>
    </message>
    <message>
        <location filename="../forms/askpassphrasedialog.ui" line="75"/>
        <source>Repeat new passphrase</source>
        <translation>Herhaal wachtwoord</translation>
    </message>
    <message>
        <location filename="../forms/askpassphrasedialog.ui" line="94"/>
        <source>TextLabel</source>
        <translation>TekstLabel</translation>
    </message>
    <message>
        <location filename="../askpassphrasedialog.cpp" line="156"/>
        <source>Wallet decryption failed</source>
        <translation>Portemonnee-ontsleuteling mislukt</translation>
    </message>
    <message>
        <location filename="../askpassphrasedialog.cpp" line="43"/>
        <source>Unlock wallet</source>
        <translation>Open portemonnee</translation>
    </message>
    <message>
        <location filename="../forms/askpassphrasedialog.ui" line="26"/>
        <source>Dialog</source>
        <translation>Dialoog</translation>
    </message>
    <message>
        <location filename="../askpassphrasedialog.cpp" line="51"/>
        <source>Decrypt wallet</source>
        <translation>Ontsleutel portemonnee</translation>
    </message>
    <message>
        <location filename="../askpassphrasedialog.cpp" line="54"/>
        <source>Change passphrase</source>
        <translation>Wijzig wachtwoord</translation>
    </message>
    <message>
        <location filename="../askpassphrasedialog.cpp" line="55"/>
        <source>Enter the old and new passphrase to the wallet.</source>
        <translation>Vul uw oude en nieuwe portemonneewachtwoord in.</translation>
    </message>
    <message>
        <location filename="../askpassphrasedialog.cpp" line="101"/>
        <source>Confirm wallet encryption</source>
        <translation>Bevestig versleuteling van de portemonnee</translation>
    </message>
    <message>
        <location filename="../askpassphrasedialog.cpp" line="117"/>
        <source>IMPORTANT: Any previous backups you have made of your wallet file should be replaced with the newly generated, encrypted wallet file. For security reasons, previous backups of the unencrypted wallet file will become useless as soon as you start using the new, encrypted wallet.</source>
        <translation>BELANGRIJK: Elke eerder gemaakte backup van uw portemonneebestand dient u te vervangen door het nieuw gegenereerde, versleutelde portemonneebestand. Om veiligheidsredenen zullen eerdere backups van het niet-versleutelde portemonneebestand onbruikbaar worden zodra u uw nieuwe, versleutelde, portemonnee begint te gebruiken.</translation>
    </message>
    <message>
        <location filename="../askpassphrasedialog.cpp" line="126"/>
        <location filename="../askpassphrasedialog.cpp" line="133"/>
        <location filename="../askpassphrasedialog.cpp" line="175"/>
        <location filename="../askpassphrasedialog.cpp" line="181"/>
        <source>Wallet encryption failed</source>
        <translation>Portemonneeversleuteling mislukt</translation>
    </message>
    <message>
        <location filename="../askpassphrasedialog.cpp" line="134"/>
        <location filename="../askpassphrasedialog.cpp" line="182"/>
        <source>The supplied passphrases do not match.</source>
        <translation>De opgegeven wachtwoorden komen niet overeen</translation>
    </message>
    <message>
        <location filename="../askpassphrasedialog.cpp" line="146"/>
        <location filename="../askpassphrasedialog.cpp" line="157"/>
        <location filename="../askpassphrasedialog.cpp" line="176"/>
        <source>The passphrase entered for the wallet decryption was incorrect.</source>
        <translation>Het opgegeven wachtwoord voor de portemonnee-ontsleuteling is niet correct.</translation>
    </message>
    <message>
        <location filename="../askpassphrasedialog.cpp" line="111"/>
        <location filename="../askpassphrasedialog.cpp" line="169"/>
        <source>Wallet encrypted</source>
        <translation>Portemonnee versleuteld</translation>
    </message>
    <message>
        <location filename="../askpassphrasedialog.cpp" line="170"/>
        <source>Wallet passphrase was successfully changed.</source>
        <translation>Portemonneewachtwoord is met succes gewijzigd.</translation>
    </message>
    <message>
        <location filename="../askpassphrasedialog.cpp" line="217"/>
        <location filename="../askpassphrasedialog.cpp" line="241"/>
        <source>Warning: The Caps Lock key is on.</source>
        <translation>Waarschuwing: De Caps-Lock-toets staat aan.</translation>
    </message>
    <message>
        <location filename="../askpassphrasedialog.cpp" line="46"/>
        <source>This operation needs your wallet passphrase to decrypt the wallet.</source>
        <translation>Deze operatie vereist uw portemonneewachtwoord om de portemonnee te ontsleutelen</translation>
    </message>
    <message>
        <location filename="../askpassphrasedialog.cpp" line="38"/>
        <source>This operation needs your wallet passphrase to unlock the wallet.</source>
        <translation>Deze operatie vereist uw portemonneewachtwoord om de portemonnee te openen.</translation>
    </message>
    <message>
        <location filename="../askpassphrasedialog.cpp" line="102"/>
        <source>WARNING: If you encrypt your wallet and lose your passphrase, you will &lt;b&gt;LOSE ALL OF YOUR BITCOINS&lt;/b&gt;!
Are you sure you wish to encrypt your wallet?</source>
        <translation>WAARSCHUWING: Wanneer uw portemonnee wordt versleuteld en u verliest uw wachtwoord, dan verliest u&lt;b&gt;AL UW BITCOINS&lt;/b&gt;!
Bent u er zeker van uw dat u uw portemonnee wilt versleutelen?</translation>
    </message>
    <message>
        <location filename="../askpassphrasedialog.cpp" line="113"/>
        <source>Bitcoin will close now to finish the encryption process. Remember that encrypting your wallet cannot fully protect your bitcoins from being stolen by malware infecting your computer.</source>
        <translation>Bitcoin zal nu afsluiten om het versleutelingsproces te voltooien. Onthoud dat het versleutelen van uw portemonnee u niet volledig kan beschermen: Malware kan uw computer infecteren en uw bitcoins stelen.</translation>
    </message>
    <message>
        <location filename="../askpassphrasedialog.cpp" line="145"/>
        <source>Wallet unlock failed</source>
        <translation>Portemonnee openen mislukt</translation>
    </message>
    <message>
        <location filename="../askpassphrasedialog.cpp" line="34"/>
        <source>Enter the new passphrase to the wallet.&lt;br/&gt;Please use a passphrase of &lt;b&gt;10 or more random characters&lt;/b&gt;, or &lt;b&gt;eight or more words&lt;/b&gt;.</source>
        <translation>Vul een nieuw wachtwoord in voor uw portemonnee. &lt;br/&gt; Gebruik een wachtwoord van &lt;b&gt;10 of meer lukrake karakters&lt;/b&gt;, of &lt;b&gt; acht of meer woorden&lt;/b&gt; . </translation>
    </message>
    <message>
        <location filename="../askpassphrasedialog.cpp" line="35"/>
        <source>Encrypt wallet</source>
        <translation>Versleutel portemonnee</translation>
    </message>
</context>
<context>
    <name>BitcoinGUI</name>
    <message>
        <location filename="../bitcoingui.cpp" line="194"/>
        <source>Browse transaction history</source>
        <translation>Blader door transactieverleden</translation>
    </message>
    <message>
        <location filename="../bitcoingui.cpp" line="205"/>
        <source>&amp;Receive coins</source>
        <translation>&amp;Ontvang munten</translation>
    </message>
    <message>
        <location filename="../bitcoingui.cpp" line="247"/>
        <source>&amp;Options...</source>
        <translation>O&amp;pties...</translation>
    </message>
    <message>
        <location filename="../bitcoingui.cpp" line="283"/>
        <source>&amp;File</source>
        <translation>&amp;Bestand</translation>
    </message>
    <message>
        <location filename="../bitcoingui.cpp" line="292"/>
        <source>&amp;Settings</source>
        <translation>&amp;Instellingen</translation>
    </message>
    <message>
        <location filename="../bitcoingui.cpp" line="193"/>
        <source>&amp;Transactions</source>
        <translation>&amp;Transacties</translation>
    </message>
    <message>
        <location filename="../bitcoingui.cpp" line="187"/>
        <source>&amp;Overview</source>
        <translation>&amp;Overzicht</translation>
    </message>
    <message>
        <location filename="../bitcoingui.cpp" line="237"/>
        <source>E&amp;xit</source>
        <translation>&amp;Afsluiten</translation>
    </message>
    <message>
        <location filename="../bitcoingui.cpp" line="244"/>
        <source>About &amp;Qt</source>
        <translation>Over &amp;Qt</translation>
    </message>
    <message>
        <location filename="../bitcoingui.cpp" line="260"/>
        <source>Change the passphrase used for wallet encryption</source>
        <translation>wijzig het wachtwoord voor uw portemonneversleuteling</translation>
    </message>
    <message>
        <location filename="../bitcoingui.cpp" line="211"/>
        <source>&amp;Send coins</source>
        <translation>&amp;Verstuur munten</translation>
    </message>
    <message>
        <location filename="../bitcoingui.cpp" line="238"/>
        <source>Quit application</source>
        <translation>Programma afsluiten</translation>
    </message>
    <message>
<<<<<<< HEAD
        <location filename="../bitcoingui.cpp" line="242"/>
        <source>Show information about Bitcoin</source>
        <translation>Laat informatie zien over Bitcoin</translation>
=======
        <location filename="../bitcoingui.cpp" line="582"/>
        <source>This transaction is over the size limit. You can still send it for a fee of %1, which goes to the nodes that process your transaction and helps to support the network. Do you want to pay the fee?</source>
        <translation>Deze transactie overschrijdt de groottelimiet. Om de transactie alsnog te versturen kunt u transactiekosten betalen van %1. Deze transactiekosten gaan naar de nodes die uw transactie verwerken en het helpt op deze manier bij het ondersteunen van het netwerk. Wilt u de transactiekosten betalen?</translation>
    </message>
    <message>
        <location filename="../bitcoingui.cpp" line="586"/>
        <source>Sending...</source>
        <translation>Versturen...</translation>
>>>>>>> bbd76e07
    </message>
    <message>
        <location filename="../bitcoingui.cpp" line="245"/>
        <source>Show information about Qt</source>
        <translation>Toon informatie over Qt</translation>
    </message>
    <message>
        <location filename="../bitcoingui.cpp" line="252"/>
        <source>&amp;Export...</source>
        <translation>&amp;Exporteer...</translation>
    </message>
    <message>
        <location filename="../bitcoingui.cpp" line="253"/>
        <source>Export the data in the current tab to a file</source>
        <translation>Exporteer de data in de huidige tab naar een bestand</translation>
    </message>
    <message>
        <location filename="../bitcoingui.cpp" line="258"/>
        <source>Backup wallet to another location</source>
        <translation>&amp;Backup portemonnee naar een andere locatie</translation>
    </message>
    <message>
        <location filename="../bitcoingui.cpp" line="188"/>
        <source>Show general overview of wallet</source>
        <translation>Toon algemeen overzicht van de portemonnee</translation>
    </message>
    <message>
        <location filename="../bitcoingui.cpp" line="255"/>
        <source>Encrypt or decrypt wallet</source>
        <translation>Versleutel of ontsleutel portemonnee</translation>
    </message>
    <message>
        <location filename="../bitcoingui.cpp" line="212"/>
        <source>Send coins to a bitcoin address</source>
        <translation>Verstuur munten naar een bitcoin-adres</translation>
    </message>
    <message>
        <location filename="../bitcoingui.cpp" line="200"/>
        <source>Edit the list of stored addresses and labels</source>
        <translation>Bewerk de lijst van opgeslagen adressen en labels</translation>
    </message>
    <message>
        <location filename="../bitcoingui.cpp" line="73"/>
        <source>Bitcoin Wallet</source>
        <translation>Bitcoin-portemonnee</translation>
    </message>
    <message>
        <location filename="../bitcoingui.cpp" line="199"/>
        <source>&amp;Address Book</source>
        <translation>&amp;Adresboek</translation>
    </message>
    <message>
        <location filename="../bitcoingui.cpp" line="775"/>
        <source>Wallet is &lt;b&gt;encrypted&lt;/b&gt; and currently &lt;b&gt;unlocked&lt;/b&gt;</source>
        <translation>Portemonnee is &lt;b&gt;versleuteld&lt;/b&gt; en momenteel &lt;b&gt;geopend&lt;/b&gt;</translation>
    </message>
    <message>
        <location filename="../bitcoingui.cpp" line="783"/>
        <source>Wallet is &lt;b&gt;encrypted&lt;/b&gt; and currently &lt;b&gt;locked&lt;/b&gt;</source>
        <translation>Portemonnee is &lt;b&gt;versleuteld&lt;/b&gt; en momenteel &lt;b&gt;gesloten&lt;/b&gt;</translation>
    </message>
    <message>
        <location filename="../bitcoingui.cpp" line="806"/>
        <source>Backup Wallet</source>
        <translation>Backup Portemonnee</translation>
    </message>
    <message>
        <location filename="../bitcoingui.cpp" line="806"/>
        <source>Wallet Data (*.dat)</source>
        <translation>Portemonnee-data (*.dat)</translation>
    </message>
    <message>
        <location filename="../bitcoingui.cpp" line="809"/>
        <source>Backup Failed</source>
        <translation>Backup Mislukt</translation>
    </message>
    <message>
        <location filename="../bitcoingui.cpp" line="809"/>
        <source>There was an error trying to save the wallet data to the new location.</source>
        <translation>Er is een fout opgetreden bij het wegschrijven van de portemonnee-data naar de nieuwe locatie.</translation>
    </message>
    <message>
        <location filename="../bitcoingui.cpp" line="305"/>
        <source>Tabs toolbar</source>
        <translation>Tab-werkbalk</translation>
    </message>
    <message>
        <location filename="../bitcoingui.cpp" line="241"/>
        <source>&amp;About %1</source>
        <translation>&amp;Over %1</translation>
    </message>
    <message>
        <location filename="../bitcoingui.cpp" line="149"/>
        <source>Block chain synchronization in progress</source>
        <translation>Bezig met blokkenketen-synchronisatie</translation>
    </message>
    <message>
        <location filename="../bitcoingui.cpp" line="206"/>
        <source>Show the list of addresses for receiving payments</source>
        <translation>Toon lijst van adressen om betalingen mee te ontvangen</translation>
    </message>
    <message>
        <location filename="../bitcoingui.cpp" line="217"/>
        <source>Sign &amp;message</source>
        <translation>&amp;Onderteken Bericht</translation>
    </message>
    <message>
        <location filename="../bitcoingui.cpp" line="218"/>
        <source>Prove you control an address</source>
        <translation>Bewijs dat u een adres bezit</translation>
    </message>
    <message>
        <location filename="../bitcoingui.cpp" line="248"/>
        <source>Modify configuration options for bitcoin</source>
        <translation>Wijzig instellingen van Bitcoin</translation>
    </message>
    <message>
        <location filename="../bitcoingui.cpp" line="250"/>
        <source>Open &amp;Bitcoin</source>
        <translation>Open &amp;Bitcoin</translation>
    </message>
    <message>
        <location filename="../bitcoingui.cpp" line="257"/>
        <source>&amp;Backup Wallet</source>
        <translation>Backup &amp;Portemonnee</translation>
    </message>
    <message>
        <location filename="../bitcoingui.cpp" line="329"/>
        <source>[testnet]</source>
        <translation>[testnetwerk]</translation>
    </message>
    <message>
        <location filename="../bitcoingui.cpp" line="501"/>
        <source>Downloaded %1 blocks of transaction history.</source>
        <translation>%1 blokken van transactiehistorie opgehaald.</translation>
    </message>
    <message numerus="yes">
        <location filename="../bitcoingui.cpp" line="516"/>
        <source>%n second(s) ago</source>
        <translation>
            <numerusform>%n seconde geleden</numerusform>
            <numerusform>%n seconden geleden</numerusform>
        </translation>
    </message>
    <message numerus="yes">
        <location filename="../bitcoingui.cpp" line="520"/>
        <source>%n minute(s) ago</source>
        <translation>
            <numerusform>%n minuut geleden</numerusform>
            <numerusform>%n minuten geleden</numerusform>
        </translation>
    </message>
    <message numerus="yes">
        <location filename="../bitcoingui.cpp" line="524"/>
        <source>%n hour(s) ago</source>
        <translation>
            <numerusform>%n uur geleden</numerusform>
            <numerusform>%n uur geleden</numerusform>
        </translation>
    </message>
    <message numerus="yes">
        <location filename="../bitcoingui.cpp" line="528"/>
        <source>%n day(s) ago</source>
        <translation>
            <numerusform>%n dag geleden</numerusform>
            <numerusform>%n dagen geleden</numerusform>
        </translation>
    </message>
    <message>
        <location filename="../bitcoingui.cpp" line="534"/>
        <source>Up to date</source>
        <translation>Bijgewerkt</translation>
    </message>
    <message>
        <location filename="../bitcoingui.cpp" line="539"/>
        <source>Catching up...</source>
        <translation>Aan het bijwerken...</translation>
    </message>
    <message>
        <location filename="../bitcoingui.cpp" line="547"/>
        <source>Last received block was generated %1.</source>
        <translation>Laatst ontvangen blok is %1 gegenereerd.</translation>
    </message>
    <message>
<<<<<<< HEAD
        <location filename="../bitcoingui.cpp" line="616"/>
        <source>This transaction is over the size limit.  You can still send it for a fee of %1, which goes to the nodes that process your transaction and helps to support the network.  Do you want to pay the fee?</source>
        <translation>Deze transactie overschrijdt de groottelimiet. Om de transactie alsnog te versturen kunt u transactiekosten betalen van %1. Deze transactiekosten gaan naar de nodes die uw transactie verwerken en het helpt op deze manier bij het ondersteunen van het netwerk. Wilt u de transactiekosten betalen?</translation>
    </message>
    <message>
        <location filename="../bitcoingui.cpp" line="259"/>
        <source>&amp;Change Passphrase</source>
        <translation>&amp;Wijzig Wachtwoord</translation>
    </message>
    <message>
        <location filename="../bitcoingui.cpp" line="648"/>
=======
        <location filename="../bitcoingui.cpp" line="222"/>
        <source>Quit application</source>
        <translation>Programma afsluiten</translation>
    </message>
    <message>
        <location filename="../bitcoingui.cpp" line="226"/>
        <source>Show information about Bitcoin</source>
        <translation>Laat informatie zien over Bitcoin</translation>
    </message>
    <message>
        <location filename="../bitcoingui.cpp" line="613"/>
>>>>>>> bbd76e07
        <source>Sent transaction</source>
        <translation>Verzonden transactie</translation>
    </message>
    <message>
<<<<<<< HEAD
        <location filename="../bitcoingui.cpp" line="649"/>
=======
        <location filename="../bitcoingui.cpp" line="614"/>
>>>>>>> bbd76e07
        <source>Incoming transaction</source>
        <translation>Binnenkomende transactie</translation>
    </message>
    <message>
<<<<<<< HEAD
        <location filename="../bitcoingui.cpp" line="650"/>
=======
        <location filename="../bitcoingui.cpp" line="615"/>
>>>>>>> bbd76e07
        <source>Date: %1
Amount: %2
Type: %3
Address: %4
</source>
        <translation>Datum: %1
Bedrag: %2
Type: %3
Adres: %4
</translation>
    </message>
    <message>
        <location filename="../bitcoingui.cpp" line="298"/>
        <source>&amp;Help</source>
        <translation>&amp;Hulp</translation>
    </message>
    <message>
        <location filename="../bitcoingui.cpp" line="316"/>
        <source>Actions toolbar</source>
        <translation>Actie-werkbalk</translation>
    </message>
<<<<<<< HEAD
    <message numerus="yes">
        <location filename="../bitcoingui.cpp" line="463"/>
        <source>%n active connection(s) to Bitcoin network</source>
        <translation>
            <numerusform>%n actieve connectie naar Bitcoinnetwerk</numerusform>
            <numerusform>%n actieve connecties naar Bitcoinnetwerk</numerusform>
        </translation>
    </message>
    <message>
        <location filename="../bitcoingui.cpp" line="146"/>
        <location filename="../bitcoingui.cpp" line="478"/>
        <source>Synchronizing with network...</source>
        <translation>Synchroniseren met netwerk...</translation>
=======
    <message>
        <location filename="../bitcoingui.cpp" line="709"/>
        <source>Wallet is &lt;b&gt;encrypted&lt;/b&gt; and currently &lt;b&gt;unlocked&lt;/b&gt;</source>
        <translation>Portemonnee is &lt;b&gt;versleuteld&lt;/b&gt; en momenteel &lt;b&gt;geopend&lt;/b&gt;</translation>
    </message>
    <message>
        <location filename="../bitcoingui.cpp" line="717"/>
        <source>Wallet is &lt;b&gt;encrypted&lt;/b&gt; and currently &lt;b&gt;locked&lt;/b&gt;</source>
        <translation>Portemonnee is &lt;b&gt;versleuteld&lt;/b&gt; en momenteel &lt;b&gt;gesloten&lt;/b&gt;</translation>
>>>>>>> bbd76e07
    </message>
    <message>
        <location filename="../bitcoin.cpp" line="144"/>
        <source>A fatal error occurred. Bitcoin can no longer continue safely and will quit.</source>
        <translation>Er is een fatale fout opgetreden. Bitcoin kan niet meer veilig doorgaan en zal nu afgesloten worden.</translation>
    </message>
    <message>
        <location filename="../bitcoingui.cpp" line="251"/>
        <source>Show the Bitcoin window</source>
        <translation>Toon Bitcoin-venster</translation>
    </message>
    <message>
        <location filename="../bitcoingui.cpp" line="254"/>
        <source>&amp;Encrypt Wallet</source>
        <translation>&amp;Versleutel Portemonnee</translation>
    </message>
    <message>
        <location filename="../bitcoingui.cpp" line="421"/>
        <source>bitcoin-qt</source>
        <translation>bitcoin-qt</translation>
    </message>
    <message>
        <location filename="../bitcoingui.cpp" line="621"/>
        <source>Sending...</source>
        <translation>Versturen...</translation>
    </message>
    <message>
        <location filename="../bitcoingui.cpp" line="489"/>
        <source>Downloaded %1 of %2 blocks of transaction history.</source>
        <translation>%1 van %2 blokken van transactiehistorie opgehaald.</translation>
    </message>
</context>
<context>
    <name>DisplayOptionsPage</name>
    <message>
        <location filename="../optionsdialog.cpp" line="269"/>
        <source>&amp;Unit to show amounts in: </source>
        <translation>&amp;Eenheid om bedrag in te tonen:</translation>
    </message>
    <message>
        <location filename="../optionsdialog.cpp" line="273"/>
        <source>Choose the default subdivision unit to show in the interface, and when sending coins</source>
        <translation>Kies de standaard onderverdelingseenheid om weer te geven in uw programma, en voor het versturen van munten</translation>
    </message>
    <message>
        <location filename="../optionsdialog.cpp" line="280"/>
        <source>&amp;Display addresses in transaction list</source>
        <translation>&amp;Toon adressen in uw transactielijst</translation>
    </message>
    <message>
        <location filename="../optionsdialog.cpp" line="281"/>
        <source>Whether to show Bitcoin addresses in the transaction list</source>
        <translation>Of Bitcoinadressen getoond worden in de transactielijst</translation>
    </message>
</context>
<context>
    <name>EditAddressDialog</name>
    <message>
        <location filename="../forms/editaddressdialog.ui" line="14"/>
        <source>Edit Address</source>
        <translation>Bewerk Adres</translation>
    </message>
    <message>
        <location filename="../forms/editaddressdialog.ui" line="25"/>
        <source>&amp;Label</source>
        <translation>&amp;Label</translation>
    </message>
    <message>
        <location filename="../forms/editaddressdialog.ui" line="35"/>
        <source>The label associated with this address book entry</source>
        <translation>Het label dat geassocieerd is met dit adres</translation>
    </message>
    <message>
        <location filename="../forms/editaddressdialog.ui" line="42"/>
        <source>&amp;Address</source>
        <translation>&amp;Adres</translation>
    </message>
    <message>
        <location filename="../forms/editaddressdialog.ui" line="52"/>
        <source>The address associated with this address book entry. This can only be modified for sending addresses.</source>
        <translation>Het adres dat geassocieerd is met deze inschrijving in het adresboek. Dit kan alleen worden veranderd voor zend-adressen.</translation>
    </message>
    <message>
        <location filename="../editaddressdialog.cpp" line="20"/>
        <source>New receiving address</source>
        <translation>Nieuw ontvangstadres</translation>
    </message>
    <message>
        <location filename="../editaddressdialog.cpp" line="24"/>
        <source>New sending address</source>
        <translation>Nieuw adres om naar te verzenden</translation>
    </message>
    <message>
        <location filename="../editaddressdialog.cpp" line="27"/>
        <source>Edit receiving address</source>
        <translation>Bewerk ontvangstadres</translation>
    </message>
    <message>
        <location filename="../editaddressdialog.cpp" line="31"/>
        <source>Edit sending address</source>
        <translation>Bewerk adres om naar te verzenden</translation>
    </message>
    <message>
        <location filename="../editaddressdialog.cpp" line="91"/>
        <source>The entered address &quot;%1&quot; is already in the address book.</source>
        <translation>Het opgegeven adres &quot;%1&quot; bestaat al in uw adresboek.</translation>
    </message>
    <message>
        <location filename="../editaddressdialog.cpp" line="101"/>
        <source>Could not unlock wallet.</source>
        <translation>Kon de portemonnee niet openen.</translation>
    </message>
    <message>
        <location filename="../editaddressdialog.cpp" line="106"/>
        <source>New key generation failed.</source>
        <translation>Genereren nieuwe sleutel mislukt.</translation>
    </message>
    <message>
        <location filename="../editaddressdialog.cpp" line="96"/>
        <source>The entered address &quot;%1&quot; is not a valid bitcoin address.</source>
        <translation>Het opgegeven adres &quot;%1&quot; is een ongeldig bitcoinadres</translation>
    </message>
</context>
<context>
    <name>MainOptionsPage</name>
    <message>
        <location filename="../optionsdialog.cpp" line="170"/>
        <source>&amp;Start Bitcoin on window system startup</source>
        <translation>Start &amp;Bitcoin wanneer het systeem opstart</translation>
    </message>
    <message>
        <location filename="../optionsdialog.cpp" line="171"/>
        <source>Automatically start Bitcoin after the computer is turned on</source>
        <translation>Start Bitcoin automatisch wanneer de computer wordt aangezet</translation>
    </message>
    <message>
        <location filename="../optionsdialog.cpp" line="185"/>
        <source>M&amp;inimize on close</source>
        <translation>Minimaliseer bij &amp;sluiten van het venster</translation>
    </message>
    <message>
        <location filename="../optionsdialog.cpp" line="181"/>
        <source>Automatically open the Bitcoin client port on the router. This only works when your router supports UPnP and it is enabled.</source>
        <translation>Open de Bitcoin-poort automatisch op de router. Dit werkt alleen als de router UPnP ondersteunt.</translation>
    </message>
    <message>
        <location filename="../optionsdialog.cpp" line="175"/>
        <source>&amp;Minimize to the tray instead of the taskbar</source>
        <translation>&amp;Minimaliseer naar het systeemvak in plaats van de taakbalk</translation>
    </message>
    <message>
        <location filename="../optionsdialog.cpp" line="176"/>
        <source>Show only a tray icon after minimizing the window</source>
        <translation>Laat alleen een systeemvak-icoon zien wanneer het venster geminimaliseerd is</translation>
    </message>
    <message>
        <location filename="../optionsdialog.cpp" line="186"/>
        <source>Minimize instead of exit the application when the window is closed. When this option is enabled, the application will be closed only after selecting Quit in the menu.</source>
        <translation>Minimaliseer het venster in de plaats van de applicatie af te sluiten als het venster gesloten wordt. Wanneer deze optie aan staan, kan de applicatie alleen worden afgesloten door Afsluiten te kiezen in het menu.</translation>
    </message>
    <message>
        <location filename="../optionsdialog.cpp" line="180"/>
        <source>Map port using &amp;UPnP</source>
        <translation>Portmapping via &amp;UPnP</translation>
    </message>
    <message>
        <location filename="../optionsdialog.cpp" line="190"/>
        <source>&amp;Connect through SOCKS4 proxy:</source>
        <translation>&amp;Verbind via SOCKS4 proxy: </translation>
    </message>
    <message>
        <location filename="../optionsdialog.cpp" line="191"/>
        <source>Connect to the Bitcoin network through a SOCKS4 proxy (e.g. when connecting through Tor)</source>
        <translation>Verbind met het Bitcoin-netwerk door een SOCKS4 proxy (bijv. wanneer Tor gebruikt wordt)</translation>
    </message>
    <message>
        <location filename="../optionsdialog.cpp" line="196"/>
        <source>Proxy &amp;IP: </source>
        <translation>Proxy &amp;IP:</translation>
    </message>
    <message>
        <location filename="../optionsdialog.cpp" line="202"/>
        <source>IP address of the proxy (e.g. 127.0.0.1)</source>
        <translation>IP-adres van de proxy (bijv. 127.0.0.1)</translation>
    </message>
    <message>
        <location filename="../optionsdialog.cpp" line="205"/>
        <source>&amp;Port: </source>
        <translation>&amp;Poort:</translation>
    </message>
    <message>
        <location filename="../optionsdialog.cpp" line="211"/>
        <source>Port of the proxy (e.g. 1234)</source>
        <translation>Poort waarop de proxy luistert (bijv. 1234)</translation>
    </message>
    <message>
        <location filename="../optionsdialog.cpp" line="217"/>
        <source>Optional transaction fee per kB that helps make sure your transactions are processed quickly. Most transactions are 1 kB. Fee 0.01 recommended.</source>
        <translation>Optionele transactiekosten per kB die helpen om uw transacties snel te verwerken. De meeste transacties zijn 1 kB. Transactiekosten van 0,01 wordt aangeraden</translation>
    </message>
    <message>
        <location filename="../optionsdialog.cpp" line="223"/>
        <source>Pay transaction &amp;fee</source>
        <translation>Betaal &amp;transactiekosten</translation>
    </message>
</context>
<context>
    <name>MessagePage</name>
    <message>
        <location filename="../forms/messagepage.ui" line="14"/>
        <source>Message</source>
        <translation>Bericht</translation>
    </message>
    <message>
        <location filename="../forms/messagepage.ui" line="20"/>
        <source>You can sign messages with your addresses to prove you own them. Be careful not to sign anything vague, as phishing attacks may try to trick you into signing your identity over to them. Only sign fully-detailed statements you agree to.</source>
        <translation>U kunt berichten ondertekenen met een van uw adressen om te bewijzen dat u dit adres bezit. Pas op dat u geen onduidelijke dingen ondertekent, want phishingaanvallen zouden u voor de gek kunnen houden om zo uw identiteit te stelen. Onderteken alleen berichten waarmee u het volledig eens bent.</translation>
    </message>
    <message>
        <location filename="../forms/messagepage.ui" line="117"/>
        <source>Sign a message to prove you own this address</source>
        <translation>Onderteken een bericht om te bewijzen dat u dit adres bezit</translation>
    </message>
    <message>
        <location filename="../forms/messagepage.ui" line="105"/>
        <source>Click &quot;Sign Message&quot; to get signature</source>
        <translation>Klik &quot;Onderteken Bericht&quot; om de handtekening te verkrijgen</translation>
    </message>
    <message>
        <location filename="../forms/messagepage.ui" line="131"/>
        <source>Copy the current signature to the system clipboard</source>
        <translation>Kopieer de huidige handtekening naar het systeemklembord</translation>
    </message>
    <message>
        <location filename="../forms/messagepage.ui" line="134"/>
        <source>&amp;Copy to Clipboard</source>
        <translation>&amp;Kopieer naar Klembord</translation>
    </message>
    <message>
        <location filename="../forms/messagepage.ui" line="38"/>
        <source>The address to sign the message with  (e.g. 1NS17iag9jJgTHD1VXjvLCEnZuQ3rJDE9L)</source>
        <translation>Het adres om het bericht mee te ondertekenen (Vb.: 1NS17iag9jJgTHD1VXjvLCEnZuQ3rJDE9L)</translation>
    </message>
    <message>
        <location filename="../forms/messagepage.ui" line="48"/>
        <source>Choose adress from address book</source>
        <translation>Kies adres uit adresboek</translation>
    </message>
    <message>
        <location filename="../forms/messagepage.ui" line="58"/>
        <source>Alt+A</source>
        <translation>Alt+A</translation>
    </message>
    <message>
        <location filename="../forms/messagepage.ui" line="71"/>
        <source>Paste address from clipboard</source>
        <translation>Plak adres vanuit klembord</translation>
    </message>
    <message>
        <location filename="../forms/messagepage.ui" line="81"/>
        <source>Alt+P</source>
        <translation>Alt+P</translation>
    </message>
    <message>
        <location filename="../forms/messagepage.ui" line="93"/>
        <source>Enter the message you want to sign here</source>
        <translation>Typ hier het bericht dat u wilt ondertekenen</translation>
    </message>
    <message>
        <location filename="../forms/messagepage.ui" line="120"/>
        <source>&amp;Sign Message</source>
        <translation>&amp;Onderteken Bericht</translation>
    </message>
    <message>
        <location filename="../messagepage.cpp" line="74"/>
        <location filename="../messagepage.cpp" line="89"/>
        <location filename="../messagepage.cpp" line="101"/>
        <source>Error signing</source>
        <translation>Fout bij het ondertekenen</translation>
    </message>
    <message>
        <location filename="../messagepage.cpp" line="74"/>
        <source>%1 is not a valid address.</source>
        <translation>%1 is geen geldig adres.</translation>
    </message>
    <message>
        <location filename="../messagepage.cpp" line="89"/>
        <source>Private key for %1 is not available.</source>
        <translation>Geheime sleutel voor %1 is niet beschikbaar.</translation>
    </message>
    <message>
        <location filename="../messagepage.cpp" line="101"/>
        <source>Sign failed</source>
        <translation>Ondertekenen mislukt</translation>
    </message>
</context>
<context>
    <name>OptionsDialog</name>
    <message>
        <location filename="../optionsdialog.cpp" line="79"/>
        <source>Main</source>
        <translation>Algemeen</translation>
    </message>
    <message>
        <location filename="../optionsdialog.cpp" line="84"/>
        <source>Display</source>
        <translation>Beeldscherm</translation>
    </message>
    <message>
        <location filename="../optionsdialog.cpp" line="104"/>
        <source>Options</source>
        <translation>Opties</translation>
    </message>
</context>
<context>
    <name>OverviewPage</name>
    <message>
        <location filename="../overviewpage.cpp" line="103"/>
        <source>Your current balance</source>
        <translation>Uw huidige saldo</translation>
    </message>
    <message>
        <location filename="../overviewpage.cpp" line="108"/>
        <source>Total of transactions that have yet to be confirmed, and do not yet count toward the current balance</source>
        <translation>Totaal van de transacties die nog moeten worden bevestigd en nog niet zijn meegeteld in uw huidige saldo </translation>
    </message>
    <message>
        <location filename="../forms/overviewpage.ui" line="40"/>
        <source>Balance:</source>
        <translation>Saldo:</translation>
    </message>
    <message>
        <location filename="../forms/overviewpage.ui" line="61"/>
        <source>0</source>
        <translation>0</translation>
    </message>
    <message>
        <location filename="../forms/overviewpage.ui" line="88"/>
        <source>Wallet</source>
        <translation>Portemonnee</translation>
    </message>
    <message>
        <location filename="../forms/overviewpage.ui" line="14"/>
        <source>Form</source>
        <translation>Vorm</translation>
    </message>
    <message>
        <location filename="../forms/overviewpage.ui" line="54"/>
        <source>Number of transactions:</source>
        <translation>Aantal transacties:</translation>
    </message>
    <message>
        <location filename="../forms/overviewpage.ui" line="68"/>
        <source>Unconfirmed:</source>
        <translation>Onbevestigd:</translation>
    </message>
    <message>
        <location filename="../forms/overviewpage.ui" line="124"/>
        <source>&lt;b&gt;Recent transactions&lt;/b&gt;</source>
        <translation>&lt;b&gt;Recente transacties&lt;/b&gt;</translation>
    </message>
    <message>
        <location filename="../overviewpage.cpp" line="111"/>
        <source>Total number of transactions in wallet</source>
        <translation>Totaal aantal transacties in uw portemonnee</translation>
    </message>
</context>
<context>
    <name>QRCodeDialog</name>
    <message>
        <location filename="../forms/qrcodedialog.ui" line="70"/>
        <source>Amount:</source>
        <translation>Bedrag:</translation>
    </message>
    <message>
        <location filename="../forms/qrcodedialog.ui" line="121"/>
        <source>Label:</source>
        <translation>Label:</translation>
    </message>
    <message>
        <location filename="../forms/qrcodedialog.ui" line="14"/>
        <source>Dialog</source>
        <translation>Dialoog</translation>
    </message>
    <message>
        <location filename="../forms/qrcodedialog.ui" line="105"/>
        <source>BTC</source>
        <translation>BTC</translation>
    </message>
    <message>
        <location filename="../qrcodedialog.cpp" line="113"/>
        <source>Save Image...</source>
        <translation>Afbeelding Opslaan...</translation>
    </message>
    <message>
        <location filename="../forms/qrcodedialog.ui" line="32"/>
        <source>QR Code</source>
        <translation>QR-code</translation>
    </message>
    <message>
        <location filename="../forms/qrcodedialog.ui" line="55"/>
        <source>Request Payment</source>
        <translation>Vraag betaling aan</translation>
    </message>
    <message>
        <location filename="../forms/qrcodedialog.ui" line="144"/>
        <source>Message:</source>
        <translation>Bericht:</translation>
    </message>
    <message>
        <location filename="../forms/qrcodedialog.ui" line="186"/>
        <source>&amp;Save As...</source>
        <translation>&amp;Opslaan Als...</translation>
    </message>
    <message>
        <location filename="../qrcodedialog.cpp" line="48"/>
        <source>Error encoding URI into QR Code.</source>
        <translation>Fout tijdens encoderen URI in QR-code</translation>
    </message>
    <message>
        <location filename="../qrcodedialog.cpp" line="113"/>
        <source>PNG Images (*.png)</source>
        <translation>PNG-Afbeeldingen (*.png)</translation>
    </message>
</context>
<context>
    <name>SendCoinsDialog</name>
    <message>
        <location filename="../forms/sendcoinsdialog.ui" line="14"/>
        <location filename="../sendcoinsdialog.cpp" line="123"/>
        <location filename="../sendcoinsdialog.cpp" line="128"/>
        <location filename="../sendcoinsdialog.cpp" line="133"/>
        <location filename="../sendcoinsdialog.cpp" line="138"/>
        <location filename="../sendcoinsdialog.cpp" line="144"/>
        <location filename="../sendcoinsdialog.cpp" line="149"/>
        <location filename="../sendcoinsdialog.cpp" line="154"/>
        <source>Send Coins</source>
        <translation>Verstuur munten</translation>
    </message>
    <message>
        <location filename="../forms/sendcoinsdialog.ui" line="64"/>
        <source>Send to multiple recipients at once</source>
        <translation>Verstuur aan verschillende ontvangers ineens</translation>
    </message>
    <message>
        <location filename="../forms/sendcoinsdialog.ui" line="84"/>
        <source>Remove all transaction fields</source>
        <translation>Verwijder alle transactievelden</translation>
    </message>
    <message>
        <location filename="../forms/sendcoinsdialog.ui" line="106"/>
        <source>Balance:</source>
        <translation>Saldo:</translation>
    </message>
    <message>
        <location filename="../forms/sendcoinsdialog.ui" line="144"/>
        <source>Confirm the send action</source>
        <translation>Bevestig de verstuuractie</translation>
    </message>
    <message>
        <location filename="../forms/sendcoinsdialog.ui" line="147"/>
        <source>S&amp;end</source>
        <translation>&amp;Verstuur</translation>
    </message>
    <message>
        <location filename="../sendcoinsdialog.cpp" line="95"/>
        <source>&lt;b&gt;%1&lt;/b&gt; to %2 (%3)</source>
        <translation>&lt;b&gt;%1&lt;/b&gt; aan %2 (%3)</translation>
    </message>
    <message>
        <location filename="../sendcoinsdialog.cpp" line="134"/>
        <source>The amount exceeds your balance.</source>
        <translation>Bedrag is hoger dan uw huidige saldo</translation>
    </message>
    <message>
        <location filename="../sendcoinsdialog.cpp" line="139"/>
        <source>The total exceeds your balance when the %1 transaction fee is included.</source>
        <translation>Totaal overschrijdt uw huidige saldo wanneer de %1 transactiekosten worden meegerekend</translation>
    </message>
    <message>
        <location filename="../sendcoinsdialog.cpp" line="145"/>
        <source>Duplicate address found, can only send to each address once per send operation.</source>
        <translation>Dubbel adres gevonden, u kunt slechts eenmaal naar een bepaald adres verzenden per verstuurtransactie</translation>
    </message>
    <message>
        <location filename="../forms/sendcoinsdialog.ui" line="67"/>
        <source>&amp;Add recipient...</source>
        <translation>Voeg &amp;ontvanger toe...</translation>
    </message>
    <message>
        <location filename="../forms/sendcoinsdialog.ui" line="113"/>
        <source>123.456 BTC</source>
        <translation>123.456 BTC</translation>
    </message>
    <message>
        <location filename="../sendcoinsdialog.cpp" line="100"/>
        <source>Confirm send coins</source>
        <translation>Bevestig versturen munten</translation>
    </message>
    <message>
        <location filename="../sendcoinsdialog.cpp" line="101"/>
        <source>Are you sure you want to send %1?</source>
        <translation>Weet u zeker dat u %1 wil versturen?</translation>
    </message>
    <message>
        <location filename="../sendcoinsdialog.cpp" line="101"/>
        <source> and </source>
        <translation> en </translation>
    </message>
    <message>
        <location filename="../sendcoinsdialog.cpp" line="124"/>
        <source>The recipient address is not valid, please recheck.</source>
        <translation>Het ontvangstadres is niet geldig, controleer uw invoer.</translation>
    </message>
    <message>
        <location filename="../sendcoinsdialog.cpp" line="129"/>
        <source>The amount to pay must be larger than 0.</source>
        <translation>Het ingevoerde bedrag moet groter zijn dan 0.</translation>
    </message>
    <message>
        <location filename="../sendcoinsdialog.cpp" line="150"/>
        <source>Error: Transaction creation failed.</source>
        <translation>Fout: Aanmaak transactie mislukt</translation>
    </message>
    <message>
        <location filename="../sendcoinsdialog.cpp" line="155"/>
        <source>Error: The transaction was rejected. This might happen if some of the coins in your wallet were already spent, such as if you used a copy of wallet.dat and coins were spent in the copy but not marked as spent here.</source>
        <translation>Fout: De transactie was afgewezen. Dit kan gebeuren als u eerder uitgegeven munten opnieuw wilt versturen, zoals wanneer u een kopie van uw portemonneebestand (wallet.dat) heeft gebruikt en in de kopie deze munten zijn uitgegeven, maar in de huidige portemonnee deze nog niet als zodanig zijn gemarkeerd.</translation>
    </message>
    <message>
        <location filename="../forms/sendcoinsdialog.ui" line="87"/>
        <source>Clear all</source>
        <translation>Verwijder alles</translation>
    </message>
</context>
<context>
    <name>SendCoinsEntry</name>
    <message>
        <location filename="../forms/sendcoinsentry.ui" line="42"/>
        <source>Pay &amp;To:</source>
        <translation>Betaal &amp;Aan:</translation>
    </message>
    <message>
        <location filename="../forms/sendcoinsentry.ui" line="93"/>
        <source>The address to send the payment to  (e.g. 1NS17iag9jJgTHD1VXjvLCEnZuQ3rJDE9L)</source>
        <translation>Het adres waaraan u wilt betalen  (bijv. 1NS17iag9jJgTHD1VXjvLCEnZuQ3rJDE9L)</translation>
    </message>
    <message>
        <location filename="../forms/sendcoinsentry.ui" line="14"/>
        <source>Form</source>
        <translation>Vorm</translation>
    </message>
    <message>
        <location filename="../forms/sendcoinsentry.ui" line="29"/>
        <source>A&amp;mount:</source>
        <translation>Bedra&amp;g:</translation>
    </message>
    <message>
        <location filename="../forms/sendcoinsentry.ui" line="66"/>
        <location filename="../sendcoinsentry.cpp" line="26"/>
        <source>Enter a label for this address to add it to your address book</source>
        <translation>Vul een label in voor dit adres om het toe te voegen aan uw adresboek</translation>
    </message>
    <message>
<<<<<<< HEAD
=======
        <location filename="../forms/sendcoinsentry.ui" line="75"/>
        <source>&amp;Label:</source>
        <translation>&amp;Label:</translation>
    </message>
    <message>
        <location filename="../forms/sendcoinsentry.ui" line="93"/>
        <source>The address to send the payment to (e.g. 1NS17iag9jJgTHD1VXjvLCEnZuQ3rJDE9L)</source>
        <translation>Het adres waaraan u wilt betalen  (bijv. 1NS17iag9jJgTHD1VXjvLCEnZuQ3rJDE9L)</translation>
    </message>
    <message>
>>>>>>> bbd76e07
        <location filename="../forms/sendcoinsentry.ui" line="103"/>
        <source>Choose address from address book</source>
        <translation>Kies adres uit adresboek</translation>
    </message>
    <message>
        <location filename="../forms/sendcoinsentry.ui" line="113"/>
        <source>Alt+A</source>
        <translation>Alt+A</translation>
    </message>
    <message>
        <location filename="../forms/sendcoinsentry.ui" line="120"/>
        <source>Paste address from clipboard</source>
        <translation>Plak adres vanuit klembord</translation>
    </message>
    <message>
        <location filename="../forms/sendcoinsentry.ui" line="130"/>
        <source>Alt+P</source>
        <translation>Alt+P</translation>
    </message>
    <message>
        <location filename="../forms/sendcoinsentry.ui" line="75"/>
        <source>&amp;Label:</source>
        <translation>&amp;Label:</translation>
    </message>
    <message>
        <location filename="../forms/sendcoinsentry.ui" line="137"/>
        <source>Remove this recipient</source>
        <translation>Verwijder deze ontvanger</translation>
    </message>
    <message>
        <location filename="../sendcoinsentry.cpp" line="25"/>
        <source>Enter a Bitcoin address (e.g. 1NS17iag9jJgTHD1VXjvLCEnZuQ3rJDE9L)</source>
        <translation>Vul een Bitcoinadres in (bijv. 1NS17iag9jJgTHD1VXjvLCEnZuQ3rJDE9L)</translation>
    </message>
</context>
<context>
    <name>TransactionDesc</name>
    <message>
        <location filename="../transactiondesc.cpp" line="30"/>
        <source>%1 confirmations</source>
        <translation>%1 bevestigingen</translation>
    </message>
    <message>
        <location filename="../transactiondesc.cpp" line="89"/>
        <source>unknown</source>
        <translation>onbekend</translation>
    </message>
    <message>
        <location filename="../transactiondesc.cpp" line="18"/>
        <source>Open for %1 blocks</source>
        <translation>Openen voor %1 blokken</translation>
    </message>
    <message>
        <location filename="../transactiondesc.cpp" line="20"/>
        <source>Open until %1</source>
        <translation>Openen totdat %1</translation>
    </message>
    <message>
        <location filename="../transactiondesc.cpp" line="26"/>
        <source>%1/offline?</source>
        <translation>%1/niet verbonden?</translation>
    </message>
    <message>
        <location filename="../transactiondesc.cpp" line="28"/>
        <source>%1/unconfirmed</source>
        <translation>%1/onbevestigd</translation>
    </message>
    <message>
        <location filename="../transactiondesc.cpp" line="47"/>
        <source>&lt;b&gt;Status:&lt;/b&gt; </source>
        <translation>&lt;b&gt;Status:&lt;/b&gt;</translation>
    </message>
    <message>
        <location filename="../transactiondesc.cpp" line="54"/>
        <source>, broadcast through %1 node</source>
        <translation>, uitgezonden naar %1 node</translation>
    </message>
    <message>
        <location filename="../transactiondesc.cpp" line="56"/>
        <source>, broadcast through %1 nodes</source>
        <translation>, uitgezonden naar %1 nodes</translation>
    </message>
    <message>
        <location filename="../transactiondesc.cpp" line="60"/>
        <source>&lt;b&gt;Date:&lt;/b&gt; </source>
        <translation>&lt;b&gt;Datum:&lt;/b&gt;</translation>
    </message>
    <message>
        <location filename="../transactiondesc.cpp" line="67"/>
        <source>&lt;b&gt;Source:&lt;/b&gt; Generated&lt;br&gt;</source>
        <translation>&lt;b&gt;Bron:&lt;/b&gt;Gegenereerd&lt;br&gt;</translation>
    </message>
    <message>
        <location filename="../transactiondesc.cpp" line="72"/>
        <location filename="../transactiondesc.cpp" line="89"/>
        <source>&lt;b&gt;From:&lt;/b&gt; </source>
        <translation>&lt;b&gt;Van:&lt;/b&gt; </translation>
    </message>
    <message>
        <location filename="../transactiondesc.cpp" line="90"/>
        <location filename="../transactiondesc.cpp" line="113"/>
        <location filename="../transactiondesc.cpp" line="172"/>
        <source>&lt;b&gt;To:&lt;/b&gt; </source>
        <translation>&lt;b&gt;Aan:&lt;/b&gt; </translation>
    </message>
    <message>
        <location filename="../transactiondesc.cpp" line="93"/>
        <source> (yours, label: </source>
        <translation>(Uw adres, label:</translation>
    </message>
    <message>
        <location filename="../transactiondesc.cpp" line="95"/>
        <source> (yours)</source>
        <translation> (uw)</translation>
    </message>
    <message>
        <location filename="../transactiondesc.cpp" line="130"/>
        <location filename="../transactiondesc.cpp" line="144"/>
        <location filename="../transactiondesc.cpp" line="189"/>
        <location filename="../transactiondesc.cpp" line="206"/>
        <source>&lt;b&gt;Credit:&lt;/b&gt; </source>
        <translation>&lt;b&gt;Bij:&lt;/b&gt;</translation>
    </message>
    <message>
        <location filename="../transactiondesc.cpp" line="132"/>
        <source>(%1 matures in %2 more blocks)</source>
        <translation>(%1 komt beschikbaar na %2 blokken)</translation>
    </message>
    <message>
        <location filename="../transactiondesc.cpp" line="136"/>
        <source>(not accepted)</source>
        <translation>(niet geaccepteerd)</translation>
    </message>
    <message>
        <location filename="../transactiondesc.cpp" line="180"/>
        <location filename="../transactiondesc.cpp" line="188"/>
        <location filename="../transactiondesc.cpp" line="203"/>
        <source>&lt;b&gt;Debit:&lt;/b&gt; </source>
        <translation>&lt;b&gt;Af:&lt;/b&gt; </translation>
    </message>
    <message>
        <location filename="../transactiondesc.cpp" line="220"/>
        <source>Transaction ID:</source>
        <translation>Transactie-ID:</translation>
    </message>
    <message>
        <location filename="../transactiondesc.cpp" line="52"/>
        <source>, has not been successfully broadcast yet</source>
        <translation>, is nog niet met succes uitgezonden</translation>
    </message>
    <message>
        <location filename="../transactiondesc.cpp" line="194"/>
        <source>&lt;b&gt;Transaction fee:&lt;/b&gt; </source>
        <translation>&lt;b&gt;Transactiekosten:&lt;/b&gt; </translation>
    </message>
    <message>
        <location filename="../transactiondesc.cpp" line="210"/>
        <source>&lt;b&gt;Net amount:&lt;/b&gt; </source>
        <translation>&lt;b&gt;Netto bedrag:&lt;/b&gt;</translation>
    </message>
    <message>
        <location filename="../transactiondesc.cpp" line="216"/>
        <source>Message:</source>
        <translation>Bericht:</translation>
    </message>
    <message>
        <location filename="../transactiondesc.cpp" line="218"/>
        <source>Comment:</source>
        <translation>Opmerking:</translation>
    </message>
    <message>
        <location filename="../transactiondesc.cpp" line="223"/>
        <source>Generated coins must wait 120 blocks before they can be spent.  When you generated this block, it was broadcast to the network to be added to the block chain.  If it fails to get into the chain, it will change to &quot;not accepted&quot; and not be spendable.  This may occasionally happen if another node generates a block within a few seconds of yours.</source>
        <translation>Gegeneerde munten moeten 120 blokken wachten voor ze kunnen worden uitgegeven. Uw net gegenereerde blok is uitgezonden aan het netwerk om te worden toegevoegd aan de blokkenketen. Als het niet wordt geaccepteerd in de keten, zal het blok als &quot;ongeldig&quot; worden aangemerkt en kan het niet worden uitgegeven. Dit kan soms gebeuren als een andere node net iets sneller een blok heeft gegenereerd; een paar seconden voor het uwe.</translation>
    </message>
</context>
<context>
    <name>TransactionDescDialog</name>
    <message>
        <location filename="../forms/transactiondescdialog.ui" line="14"/>
        <source>Transaction details</source>
        <translation>Transactiedetails</translation>
    </message>
    <message>
        <location filename="../forms/transactiondescdialog.ui" line="20"/>
        <source>This pane shows a detailed description of the transaction</source>
        <translation>Dit venster laat een uitgebreide beschrijving van de transactie zien</translation>
    </message>
</context>
<context>
    <name>TransactionTableModel</name>
    <message>
        <location filename="../transactiontablemodel.cpp" line="214"/>
        <source>Date</source>
        <translation>Datum</translation>
    </message>
    <message>
        <location filename="../transactiontablemodel.cpp" line="214"/>
        <source>Type</source>
        <translation>Type</translation>
    </message>
    <message>
        <location filename="../transactiontablemodel.cpp" line="214"/>
        <source>Address</source>
        <translation>Adres</translation>
    </message>
    <message>
        <location filename="../transactiontablemodel.cpp" line="214"/>
        <source>Amount</source>
        <translation>Bedrag</translation>
    </message>
    <message numerus="yes">
        <location filename="../transactiontablemodel.cpp" line="277"/>
        <source>Open for %n block(s)</source>
        <translation>
            <numerusform>Open gedurende %n blok</numerusform>
            <numerusform>Open gedurende %n blokken</numerusform>
        </translation>
    </message>
    <message>
        <location filename="../transactiontablemodel.cpp" line="280"/>
        <source>Open until %1</source>
        <translation>Open tot %1</translation>
    </message>
    <message>
        <location filename="../transactiontablemodel.cpp" line="283"/>
        <source>Offline (%1 confirmations)</source>
        <translation>Niet verbonden (%1 bevestigingen)</translation>
    </message>
    <message>
        <location filename="../transactiontablemodel.cpp" line="286"/>
        <source>Unconfirmed (%1 of %2 confirmations)</source>
        <translation>Onbevestigd (%1 van %2 bevestigd)</translation>
    </message>
    <message>
        <location filename="../transactiontablemodel.cpp" line="289"/>
        <source>Confirmed (%1 confirmations)</source>
        <translation>Bevestigd (%1 bevestigingen)</translation>
    </message>
    <message>
        <location filename="../transactiontablemodel.cpp" line="303"/>
        <source>This block was not received by any other nodes and will probably not be accepted!</source>
        <translation>Dit blok is niet ontvangen bij andere nodes en zal waarschijnlijk niet worden geaccepteerd!</translation>
    </message>
    <message>
        <location filename="../transactiontablemodel.cpp" line="306"/>
        <source>Generated but not accepted</source>
        <translation>Gegenereerd maar niet geaccepteerd</translation>
    </message>
    <message>
        <location filename="../transactiontablemodel.cpp" line="349"/>
        <source>Received with</source>
        <translation>Ontvangen met</translation>
    </message>
    <message>
        <location filename="../transactiontablemodel.cpp" line="351"/>
        <source>Received from</source>
        <translation>Ontvangen van</translation>
    </message>
    <message>
        <location filename="../transactiontablemodel.cpp" line="354"/>
        <source>Sent to</source>
        <translation>Verzonden aan</translation>
    </message>
    <message>
        <location filename="../transactiontablemodel.cpp" line="356"/>
        <source>Payment to yourself</source>
        <translation>Betaling aan uzelf</translation>
    </message>
    <message>
        <location filename="../transactiontablemodel.cpp" line="358"/>
        <source>Mined</source>
        <translation>Ontgonnen</translation>
    </message>
    <message>
        <location filename="../transactiontablemodel.cpp" line="396"/>
        <source>(n/a)</source>
        <translation>(nvt)</translation>
    </message>
    <message>
        <location filename="../transactiontablemodel.cpp" line="595"/>
        <source>Transaction status. Hover over this field to show number of confirmations.</source>
        <translation>Transactiestatus. Houd de muiscursor boven dit veld om het aantal bevestigingen te laten zien.</translation>
    </message>
    <message>
        <location filename="../transactiontablemodel.cpp" line="597"/>
        <source>Date and time that the transaction was received.</source>
        <translation>Datum en tijd waarop deze transactie is ontvangen.</translation>
    </message>
    <message>
        <location filename="../transactiontablemodel.cpp" line="599"/>
        <source>Type of transaction.</source>
        <translation>Type transactie.</translation>
    </message>
    <message>
        <location filename="../transactiontablemodel.cpp" line="601"/>
        <source>Destination address of transaction.</source>
        <translation>Ontvangend adres van transactie</translation>
    </message>
    <message>
        <location filename="../transactiontablemodel.cpp" line="603"/>
        <source>Amount removed from or added to balance.</source>
        <translation>Bedrag verwijderd van of toegevoegd aan saldo</translation>
    </message>
    <message numerus="yes">
        <location filename="../transactiontablemodel.cpp" line="297"/>
        <source>Mined balance will be available in %n more blocks</source>
        <translation>
            <numerusform>Ontgonnen saldo komt beschikbaar na %n blok</numerusform>
            <numerusform>Ontgonnen saldo komt beschikbaar na %n blokken</numerusform>
        </translation>
    </message>
</context>
<context>
    <name>TransactionView</name>
    <message>
        <location filename="../transactionview.cpp" line="124"/>
        <source>Copy address</source>
        <translation>Kopieer adres</translation>
    </message>
    <message>
        <location filename="../transactionview.cpp" line="60"/>
        <source>This year</source>
        <translation>Dit jaar</translation>
    </message>
    <message>
        <location filename="../transactionview.cpp" line="72"/>
        <source>Received with</source>
        <translation>Ontvangen met</translation>
    </message>
    <message>
        <location filename="../transactionview.cpp" line="74"/>
        <source>Sent to</source>
        <translation>Verzonden aan</translation>
    </message>
    <message>
        <location filename="../transactionview.cpp" line="282"/>
        <source>Label</source>
        <translation>Label</translation>
    </message>
    <message>
        <location filename="../transactionview.cpp" line="125"/>
        <source>Copy label</source>
        <translation>Kopieer label</translation>
    </message>
    <message>
        <location filename="../transactionview.cpp" line="78"/>
        <source>Other</source>
        <translation>Anders</translation>
    </message>
    <message>
        <location filename="../transactionview.cpp" line="128"/>
        <source>Show details...</source>
        <translation>Toon details...</translation>
    </message>
    <message>
        <location filename="../transactionview.cpp" line="58"/>
        <source>This month</source>
        <translation>Deze maand</translation>
    </message>
    <message>
        <location filename="../transactionview.cpp" line="90"/>
        <source>Min amount</source>
        <translation>Min. bedrag</translation>
    </message>
    <message>
        <location filename="../transactionview.cpp" line="126"/>
        <source>Copy amount</source>
        <translation>Kopieer bedrag</translation>
    </message>
    <message>
        <location filename="../transactionview.cpp" line="61"/>
        <source>Range...</source>
        <translation>Bereik...</translation>
    </message>
    <message>
        <location filename="../transactionview.cpp" line="127"/>
        <source>Edit label</source>
        <translation>Bewerk label</translation>
    </message>
    <message>
        <location filename="../transactionview.cpp" line="77"/>
        <source>Mined</source>
        <translation>Ontgonnen</translation>
    </message>
    <message>
        <location filename="../transactionview.cpp" line="270"/>
        <source>Export Transaction Data</source>
        <translation>Exporteer transactiegegevens</translation>
    </message>
    <message>
        <location filename="../transactionview.cpp" line="271"/>
        <source>Comma separated file (*.csv)</source>
        <translation>Kommagescheiden bestand (*.csv)</translation>
    </message>
    <message>
        <location filename="../transactionview.cpp" line="279"/>
        <source>Confirmed</source>
        <translation>Bevestigd</translation>
    </message>
    <message>
        <location filename="../transactionview.cpp" line="284"/>
        <source>Amount</source>
        <translation>Bedrag</translation>
    </message>
    <message>
        <location filename="../transactionview.cpp" line="285"/>
        <source>ID</source>
        <translation>ID</translation>
    </message>
    <message>
        <location filename="../transactionview.cpp" line="289"/>
        <source>Error exporting</source>
        <translation>Fout bij exporteren</translation>
    </message>
    <message>
        <location filename="../transactionview.cpp" line="289"/>
        <source>Could not write to file %1.</source>
        <translation>Kon niet schrijven naar bestand %1.</translation>
    </message>
    <message>
        <location filename="../transactionview.cpp" line="384"/>
        <source>Range:</source>
        <translation>Bereik:</translation>
    </message>
    <message>
        <location filename="../transactionview.cpp" line="392"/>
        <source>to</source>
        <translation>naar</translation>
    </message>
    <message>
        <location filename="../transactionview.cpp" line="280"/>
        <source>Date</source>
        <translation>Datum</translation>
    </message>
    <message>
        <location filename="../transactionview.cpp" line="281"/>
        <source>Type</source>
        <translation>Type</translation>
    </message>
    <message>
        <location filename="../transactionview.cpp" line="283"/>
        <source>Address</source>
        <translation>Adres</translation>
    </message>
    <message>
        <location filename="../transactionview.cpp" line="76"/>
        <source>To yourself</source>
        <translation>Aan uzelf</translation>
    </message>
    <message>
        <location filename="../transactionview.cpp" line="57"/>
        <source>This week</source>
        <translation>Deze week</translation>
    </message>
    <message>
        <location filename="../transactionview.cpp" line="59"/>
        <source>Last month</source>
        <translation>Vorige maand</translation>
    </message>
    <message>
        <location filename="../transactionview.cpp" line="84"/>
        <source>Enter address or label to search</source>
        <translation>Vul adres of label in om te zoeken</translation>
    </message>
    <message>
        <location filename="../transactionview.cpp" line="55"/>
        <location filename="../transactionview.cpp" line="71"/>
        <source>All</source>
        <translation>Alles</translation>
    </message>
    <message>
        <location filename="../transactionview.cpp" line="56"/>
        <source>Today</source>
        <translation>Vandaag</translation>
    </message>
</context>
<context>
    <name>WalletModel</name>
    <message>
        <location filename="../walletmodel.cpp" line="145"/>
        <source>Sending...</source>
        <translation>Versturen...</translation>
    </message>
</context>
<context>
    <name>bitcoin-core</name>
    <message>
        <location filename="../bitcoinstrings.cpp" line="75"/>
        <source>Loading addresses...</source>
        <translation>Adressen aan het laden...</translation>
    </message>
    <message>
        <location filename="../bitcoinstrings.cpp" line="72"/>
        <source>Cannot obtain a lock on data directory %s.  Bitcoin is probably already running.</source>
        <translation>Kan geen lock op de datamap %s verkrijgen. Bitcoin draait vermoedelijk reeds.</translation>
    </message>
    <message>
        <location filename="../bitcoinstrings.cpp" line="77"/>
        <source>Loading block index...</source>
        <translation>Blokindex aan het laden...</translation>
    </message>
    <message>
        <location filename="../bitcoinstrings.cpp" line="87"/>
        <source>Rescanning...</source>
        <translation>Opnieuw aan het scannen ...</translation>
    </message>
    <message>
        <location filename="../bitcoinstrings.cpp" line="82"/>
        <source>Wallet needed to be rewritten: restart Bitcoin to complete</source>
        <translation>Portemonnee moest herschreven worden: Herstart Bitcoin om te voltooien</translation>
    </message>
    <message>
        <location filename="../bitcoinstrings.cpp" line="80"/>
        <source>Error loading wallet.dat: Wallet corrupted</source>
        <translation>Fout bij laden wallet.dat: Portemonnee corrupt</translation>
    </message>
    <message>
        <location filename="../bitcoinstrings.cpp" line="81"/>
        <source>Error loading wallet.dat: Wallet requires newer version of Bitcoin</source>
        <translation>Fout bij laden wallet.dat: Portemonnee vereist een nieuwere versie van Bitcoin</translation>
    </message>
    <message>
        <location filename="../bitcoinstrings.cpp" line="89"/>
        <source>Invalid -proxy address</source>
        <translation>Foutief -proxy adres</translation>
    </message>
    <message>
        <location filename="../bitcoinstrings.cpp" line="15"/>
        <source>Specify pid file (default: bitcoind.pid)</source>
        <translation>Specifieer pid-bestand (standaard: bitcoind.pid)
</translation>
    </message>
    <message>
<<<<<<< HEAD
        <location filename="../bitcoinstrings.cpp" line="90"/>
        <source>Invalid amount for -paytxfee=&lt;amount&gt;</source>
        <translation>Ongeldig bedrag voor -paytxfee=&lt;bedrag&gt;</translation>
    </message>
    <message>
        <location filename="../bitcoinstrings.cpp" line="11"/>
        <source>List commands</source>
        <translation>List van commando&apos;s
</translation>
=======
        <location filename="../bitcoinstrings.cpp" line="69"/>
        <source>Loading block index...</source>
        <translation>Blokindex aan het laden...</translation>
>>>>>>> bbd76e07
    </message>
    <message>
        <location filename="../bitcoinstrings.cpp" line="94"/>
        <source>Error: CreateThread(StartNode) failed</source>
        <translation>Fout: CreateThread(StartNode) is mislukt</translation>
    </message>
    <message>
        <location filename="../bitcoinstrings.cpp" line="17"/>
        <source>Don&apos;t generate coins</source>
        <translation>Genereer geen munten
</translation>
    </message>
    <message>
        <location filename="../bitcoinstrings.cpp" line="13"/>
        <source>Options:</source>
        <translation>Opties:
</translation>
    </message>
    <message>
        <location filename="../bitcoinstrings.cpp" line="29"/>
        <source>Find peers using internet relay chat (default: 0)</source>
        <translation>Vind anderen door middel van Internet Relay Chat (standaard: 0)</translation>
    </message>
    <message>
        <location filename="../bitcoinstrings.cpp" line="42"/>
        <source>Accept command line and JSON-RPC commands</source>
        <translation>Aanvaard commandoregel en JSON-RPC commando&apos;s
</translation>
    </message>
    <message>
        <location filename="../bitcoinstrings.cpp" line="26"/>
        <source>Maintain at most &lt;n&gt; connections to peers (default: 125)</source>
        <translation>Onderhoud maximaal &lt;n&gt; verbindingen naar peers (standaard: 125)</translation>
    </message>
    <message>
        <location filename="../bitcoinstrings.cpp" line="47"/>
        <source>Send trace/debug info to console instead of debug.log file</source>
        <translation>Stuur trace/debug-info naar de console in plaats van het debug.log bestand</translation>
    </message>
    <message>
        <location filename="../bitcoinstrings.cpp" line="50"/>
        <source>Password for JSON-RPC connections</source>
        <translation>Wachtwoord voor JSON-RPC verbindingen
</translation>
    </message>
    <message>
        <location filename="../bitcoinstrings.cpp" line="52"/>
        <source>Allow JSON-RPC connections from specified IP address</source>
        <translation>Sta JSON-RPC verbindingen van opgegeven IP adres toe
</translation>
    </message>
    <message>
        <location filename="../bitcoinstrings.cpp" line="53"/>
        <source>Send commands to node running on &lt;ip&gt; (default: 127.0.0.1)</source>
        <translation>Verstuur commando&apos;s naar proces dat op &lt;ip&gt; draait (standaard: 127.0.0.1)
</translation>
    </message>
    <message>
        <location filename="../bitcoinstrings.cpp" line="76"/>
        <source>Error loading addr.dat</source>
        <translation>Fout bij laden addr.dat</translation>
    </message>
    <message>
        <location filename="../bitcoinstrings.cpp" line="66"/>
        <source>Server certificate file (default: server.cert)</source>
        <translation>Certificaat-bestand voor server (standaard: server.cert)
</translation>
    </message>
    <message>
        <location filename="../bitcoinstrings.cpp" line="67"/>
        <source>Server private key (default: server.pem)</source>
        <translation>Geheime sleutel voor server (standaard: server.pem)
</translation>
    </message>
    <message>
        <location filename="../bitcoinstrings.cpp" line="71"/>
        <source>This help message</source>
        <translation>Dit helpbericht
</translation>
    </message>
    <message>
        <location filename="../bitcoinstrings.cpp" line="18"/>
        <source>Start minimized</source>
        <translation>Geminimaliseerd starten
</translation>
    </message>
    <message>
        <location filename="../bitcoinstrings.cpp" line="19"/>
        <source>Show splash screen on startup (default: 1)</source>
        <translation>Laat laadscherm zien bij het opstarten. (standaard: 1)</translation>
    </message>
    <message>
        <location filename="../bitcoinstrings.cpp" line="32"/>
        <source>Find peers using DNS lookup (default: 1)</source>
        <translation>Vind andere nodes d.m.v. DNS-naslag (standaard: 1)</translation>
    </message>
    <message>
        <location filename="../bitcoinstrings.cpp" line="37"/>
        <source>Maximum per-connection receive buffer, &lt;n&gt;*1000 bytes (default: 10000)</source>
        <translation>Maximale ontvangstbuffer per connectie, &lt;n&gt;*1000 bytes (standaard: 10000)</translation>
    </message>
    <message>
        <location filename="../bitcoinstrings.cpp" line="40"/>
        <source>Use Universal Plug and Play to map the listening port (default: 0)</source>
        <translation type="unfinished">Gebruik UPnP om de luisterende poort te mappen (standaard: 0)</translation>
    </message>
    <message>
        <location filename="../bitcoinstrings.cpp" line="8"/>
        <source>Bitcoin version</source>
        <translation>Bitcoinversie</translation>
    </message>
    <message>
        <location filename="../bitcoinstrings.cpp" line="79"/>
        <source>Loading wallet...</source>
        <translation>Portemonnee aan het laden...</translation>
    </message>
    <message>
        <location filename="../bitcoinstrings.cpp" line="9"/>
        <source>Usage:</source>
        <translation>Gebruik:</translation>
    </message>
    <message>
        <location filename="../bitcoinstrings.cpp" line="91"/>
        <source>Warning: -paytxfee is set very high.  This is the transaction fee you will pay if you send a transaction.</source>
        <translation>Waarschuwing: -paytxfee is zeer hoog ingesteld.  Dit zijn de transactiekosten die u betaalt bij het versturen van een transactie.</translation>
    </message>
    <message>
        <location filename="../bitcoinstrings.cpp" line="96"/>
        <source>Unable to bind to port %d on this computer.  Bitcoin is probably already running.</source>
        <translation>Kan niet binden aan poort %d op deze computer. Bitcoin draait vermoedelijk reeds.</translation>
    </message>
    <message>
        <location filename="../bitcoinstrings.cpp" line="99"/>
        <source>Warning: Please check that your computer&apos;s date and time are correct.  If your clock is wrong Bitcoin will not work properly.</source>
        <translation>Waarschuwing: Controleer dat de datum en tijd op uw computer correct zijn ingesteld. Als uw klok fout staat zal Bitcoin niet correct werken.</translation>
    </message>
    <message>
        <location filename="../bitcoinstrings.cpp" line="95"/>
        <source>Warning: Disk space is low</source>
        <translation>Waarschuwing: Weinig schijfruimte over</translation>
    </message>
    <message>
        <location filename="../bitcoinstrings.cpp" line="88"/>
        <source>Done loading</source>
        <translation>Klaar met laden</translation>
    </message>
    <message>
        <location filename="../bitcoinstrings.cpp" line="102"/>
        <source>beta</source>
        <translation>beta</translation>
    </message>
    <message>
        <location filename="../bitcoinstrings.cpp" line="78"/>
        <source>Error loading blkindex.dat</source>
        <translation>Fout bij laden blkindex.dat</translation>
    </message>
    <message>
        <location filename="../bitcoinstrings.cpp" line="83"/>
        <source>Error loading wallet.dat</source>
        <translation>Fout bij laden wallet.dat</translation>
    </message>
    <message>
        <location filename="../bitcoinstrings.cpp" line="84"/>
        <source>Cannot downgrade wallet</source>
        <translation>Kan portemonnee niet downgraden</translation>
    </message>
    <message>
        <location filename="../bitcoinstrings.cpp" line="85"/>
        <source>Cannot initialize keypool</source>
        <translation>Kan sleutel-pool niet initialiseren</translation>
    </message>
    <message>
        <location filename="../bitcoinstrings.cpp" line="86"/>
        <source>Cannot write default address</source>
        <translation>Kan standaard adres niet schrijven</translation>
    </message>
    <message>
        <location filename="../bitcoinstrings.cpp" line="10"/>
        <source>Send command to -server or bitcoind</source>
        <translation>Stuur commando naar -server of bitcoind
</translation>
    </message>
    <message>
        <location filename="../bitcoinstrings.cpp" line="12"/>
        <source>Get help for a command</source>
        <translation>Toon hulp voor een commando
</translation>
    </message>
    <message>
        <location filename="../bitcoinstrings.cpp" line="14"/>
        <source>Specify configuration file (default: bitcoin.conf)</source>
        <translation>Specifieer configuratiebestand (standaard: bitcoin.conf)
</translation>
    </message>
    <message>
        <location filename="../bitcoinstrings.cpp" line="16"/>
        <source>Generate coins</source>
        <translation>Genereer munten
</translation>
    </message>
    <message>
        <location filename="../bitcoinstrings.cpp" line="68"/>
        <source>Acceptable ciphers (default: TLSv1+HIGH:!SSLv2:!aNULL:!eNULL:!AH:!3DES:@STRENGTH)</source>
        <translation>Aanvaardbare ciphers (standaard: TLSv1+HIGH:!SSLv2:!aNULL:!eNULL:!AH:!3DES:@STRENGTH)</translation>
    </message>
    <message>
        <location filename="../bitcoinstrings.cpp" line="20"/>
        <source>Specify data directory</source>
        <translation>Stel datamap in
</translation>
    </message>
    <message>
        <location filename="../bitcoinstrings.cpp" line="21"/>
        <source>Set database cache size in megabytes (default: 25)</source>
        <translation>Stel databankcachegrootte in in megabytes (standaard: 25)</translation>
    </message>
    <message>
        <location filename="../bitcoinstrings.cpp" line="22"/>
        <source>Specify connection timeout (in milliseconds)</source>
        <translation>Specificeer de time-out tijd (in milliseconden)
</translation>
    </message>
    <message>
        <location filename="../bitcoinstrings.cpp" line="23"/>
        <source>Connect through socks4 proxy</source>
        <translation>Verbind via socks4 proxy
</translation>
    </message>
    <message>
        <location filename="../bitcoinstrings.cpp" line="24"/>
        <source>Allow DNS lookups for addnode and connect</source>
        <translation>Sta DNS-naslag toe voor addnode en connect
</translation>
    </message>
    <message>
        <location filename="../bitcoinstrings.cpp" line="25"/>
        <source>Listen for connections on &lt;port&gt; (default: 8333 or testnet: 18333)</source>
        <translation>Luister voor verbindingen op &lt;poort&gt; (standaard: 8333 of testnet: 18333)</translation>
    </message>
    <message>
        <location filename="../bitcoinstrings.cpp" line="27"/>
        <source>Add a node to connect to and attempt to keep the connection open</source>
        <translation>Voeg een knooppunt om te verbinden toe en probeer de verbinding open te houden</translation>
    </message>
    <message>
        <location filename="../bitcoinstrings.cpp" line="28"/>
        <source>Connect only to the specified node</source>
        <translation>Verbind alleen met deze node
</translation>
    </message>
    <message>
        <location filename="../bitcoinstrings.cpp" line="30"/>
        <source>Accept connections from outside (default: 1)</source>
        <translation>Accepteer verbindingen van buitenaf (standaard: 1)</translation>
    </message>
    <message>
        <location filename="../bitcoinstrings.cpp" line="31"/>
        <source>Set language, for example &quot;de_DE&quot; (default: system locale)</source>
        <translation>Stel taal in, bijvoorbeeld &apos;&apos;de_DE&quot; (standaard: systeeminstellingen)</translation>
    </message>
    <message>
        <location filename="../bitcoinstrings.cpp" line="33"/>
        <source>Threshold for disconnecting misbehaving peers (default: 100)</source>
        <translation>Drempel om verbinding te verbreken naar zich misdragende peers (standaard: 100)</translation>
    </message>
    <message>
        <location filename="../bitcoinstrings.cpp" line="54"/>
        <source>Execute command when the best block changes (%s in cmd is replaced by block hash)</source>
        <translation>Voer commando uit zodra het beste blok verandert (%s in cmd wordt vervangen door blockhash)</translation>
    </message>
    <message>
        <location filename="../bitcoinstrings.cpp" line="34"/>
        <source>Number of seconds to keep misbehaving peers from reconnecting (default: 86400)</source>
        <translation>Aantal seconden dat zich misdragende peers niet opnieuw mogen verbinden (standaard: 86400)</translation>
    </message>
    <message>
        <location filename="../bitcoinstrings.cpp" line="38"/>
        <source>Maximum per-connection send buffer, &lt;n&gt;*1000 bytes (default: 10000)</source>
        <translation>Maximale zendbuffer per connectie, &lt;n&gt;*1000 bytes (standaard: 10000)</translation>
    </message>
    <message>
        <location filename="../bitcoinstrings.cpp" line="39"/>
        <source>Use Universal Plug and Play to map the listening port (default: 1)</source>
        <translation type="unfinished">Gebruik UPnP om de luisterende poort te mappen (standaard: 1)</translation>
    </message>
    <message>
        <location filename="../bitcoinstrings.cpp" line="41"/>
        <source>Fee per KB to add to transactions you send</source>
        <translation>Kosten per KB om aan transacties toe te voegen die u verstuurt</translation>
    </message>
    <message>
        <location filename="../bitcoinstrings.cpp" line="43"/>
        <source>Run in the background as a daemon and accept commands</source>
        <translation>Draai in de achtergrond als daemon en aanvaard commando&apos;s
</translation>
    </message>
    <message>
        <location filename="../bitcoinstrings.cpp" line="44"/>
        <source>Use the test network</source>
        <translation>Gebruik het testnetwerk
</translation>
    </message>
    <message>
        <location filename="../bitcoinstrings.cpp" line="45"/>
        <source>Output extra debugging information</source>
        <translation>Toon extra debuggingsinformatie</translation>
    </message>
    <message>
        <location filename="../bitcoinstrings.cpp" line="46"/>
        <source>Prepend debug output with timestamp</source>
        <translation>Voorzie de debuggingsuitvoer van een tijdsaanduiding</translation>
    </message>
    <message>
<<<<<<< HEAD
        <location filename="../bitcoinstrings.cpp" line="48"/>
        <source>Send trace/debug info to debugger</source>
        <translation>Stuur trace/debug-info naar debugger</translation>
    </message>
    <message>
        <location filename="../bitcoinstrings.cpp" line="49"/>
        <source>Username for JSON-RPC connections</source>
        <translation>Gebruikersnaam voor JSON-RPC verbindingen
=======
        <location filename="../bitcoinstrings.cpp" line="64"/>
        <source>Cannot obtain a lock on data directory %s. Bitcoin is probably already running.</source>
        <translation>Kan geen lock op de datamap %s verkrijgen. Bitcoin draait vermoedelijk reeds.</translation>
    </message>
    <message>
        <location filename="../bitcoinstrings.cpp" line="68"/>
        <source>Error loading addr.dat      
</source>
        <translation>Fout bij laden van bestand addr.dat      
>>>>>>> bbd76e07
</translation>
    </message>
    <message>
        <location filename="../bitcoinstrings.cpp" line="51"/>
        <source>Listen for JSON-RPC connections on &lt;port&gt; (default: 8332)</source>
        <translation>Luister voor JSON-RPC verbindingen op &lt;poort&gt; (standaard: 8332)
</translation>
    </message>
    <message>
        <location filename="../bitcoinstrings.cpp" line="57"/>
        <source>Upgrade wallet to latest format</source>
        <translation>Vernieuw portemonnee naar nieuwste versie</translation>
    </message>
    <message>
        <location filename="../bitcoinstrings.cpp" line="58"/>
        <source>Set key pool size to &lt;n&gt; (default: 100)</source>
        <translation>Stel sleutelpoelgrootte in op &lt;n&gt; (standaard: 100)
</translation>
    </message>
    <message>
        <location filename="../bitcoinstrings.cpp" line="59"/>
        <source>Rescan the block chain for missing wallet transactions</source>
        <translation>Doorzoek de blokkenketen op ontbrekende portemonnee-transacties</translation>
    </message>
    <message>
        <location filename="../bitcoinstrings.cpp" line="60"/>
        <source>How many blocks to check at startup (default: 2500, 0 = all)</source>
        <translation>Het aantal blokken na te kijken bij opstarten (standaard: 2500, 0=alle)</translation>
    </message>
    <message>
        <location filename="../bitcoinstrings.cpp" line="61"/>
        <source>How thorough the block verification is (0-6, default: 1)</source>
        <translation>De grondigheid van de blokverificatie (0-6, standaard: 1)</translation>
    </message>
    <message>
        <location filename="../bitcoinstrings.cpp" line="62"/>
        <source>
SSL options: (see the Bitcoin Wiki for SSL setup instructions)</source>
        <translation>
SSL opties: (zie de Bitcoin wiki voor SSL instructies)
</translation>
    </message>
    <message>
        <location filename="../bitcoinstrings.cpp" line="65"/>
        <source>Use OpenSSL (https) for JSON-RPC connections</source>
        <translation>Gebruik OpenSSL (https) voor JSON-RPC verbindingen
</translation>
    </message>
</context>
</TS><|MERGE_RESOLUTION|>--- conflicted
+++ resolved
@@ -360,20 +360,9 @@
         <translation>Programma afsluiten</translation>
     </message>
     <message>
-<<<<<<< HEAD
         <location filename="../bitcoingui.cpp" line="242"/>
         <source>Show information about Bitcoin</source>
         <translation>Laat informatie zien over Bitcoin</translation>
-=======
-        <location filename="../bitcoingui.cpp" line="582"/>
-        <source>This transaction is over the size limit. You can still send it for a fee of %1, which goes to the nodes that process your transaction and helps to support the network. Do you want to pay the fee?</source>
-        <translation>Deze transactie overschrijdt de groottelimiet. Om de transactie alsnog te versturen kunt u transactiekosten betalen van %1. Deze transactiekosten gaan naar de nodes die uw transactie verwerken en het helpt op deze manier bij het ondersteunen van het netwerk. Wilt u de transactiekosten betalen?</translation>
-    </message>
-    <message>
-        <location filename="../bitcoingui.cpp" line="586"/>
-        <source>Sending...</source>
-        <translation>Versturen...</translation>
->>>>>>> bbd76e07
     </message>
     <message>
         <location filename="../bitcoingui.cpp" line="245"/>
@@ -426,32 +415,37 @@
         <translation>&amp;Adresboek</translation>
     </message>
     <message>
-        <location filename="../bitcoingui.cpp" line="775"/>
+        <location filename="../bitcoingui.cpp" line="615"/>
+        <source>This transaction is over the size limit. You can still send it for a fee of %1, which goes to the nodes that process your transaction and helps to support the network. Do you want to pay the fee?</source>
+        <translation type="unfinished"></translation>
+    </message>
+    <message>
+        <location filename="../bitcoingui.cpp" line="773"/>
         <source>Wallet is &lt;b&gt;encrypted&lt;/b&gt; and currently &lt;b&gt;unlocked&lt;/b&gt;</source>
         <translation>Portemonnee is &lt;b&gt;versleuteld&lt;/b&gt; en momenteel &lt;b&gt;geopend&lt;/b&gt;</translation>
     </message>
     <message>
-        <location filename="../bitcoingui.cpp" line="783"/>
+        <location filename="../bitcoingui.cpp" line="781"/>
         <source>Wallet is &lt;b&gt;encrypted&lt;/b&gt; and currently &lt;b&gt;locked&lt;/b&gt;</source>
         <translation>Portemonnee is &lt;b&gt;versleuteld&lt;/b&gt; en momenteel &lt;b&gt;gesloten&lt;/b&gt;</translation>
     </message>
     <message>
-        <location filename="../bitcoingui.cpp" line="806"/>
+        <location filename="../bitcoingui.cpp" line="804"/>
         <source>Backup Wallet</source>
         <translation>Backup Portemonnee</translation>
     </message>
     <message>
-        <location filename="../bitcoingui.cpp" line="806"/>
+        <location filename="../bitcoingui.cpp" line="804"/>
         <source>Wallet Data (*.dat)</source>
         <translation>Portemonnee-data (*.dat)</translation>
     </message>
     <message>
-        <location filename="../bitcoingui.cpp" line="809"/>
+        <location filename="../bitcoingui.cpp" line="807"/>
         <source>Backup Failed</source>
         <translation>Backup Mislukt</translation>
     </message>
     <message>
-        <location filename="../bitcoingui.cpp" line="809"/>
+        <location filename="../bitcoingui.cpp" line="807"/>
         <source>There was an error trying to save the wallet data to the new location.</source>
         <translation>Er is een fout opgetreden bij het wegschrijven van de portemonnee-data naar de nieuwe locatie.</translation>
     </message>
@@ -558,49 +552,22 @@
         <translation>Laatst ontvangen blok is %1 gegenereerd.</translation>
     </message>
     <message>
-<<<<<<< HEAD
-        <location filename="../bitcoingui.cpp" line="616"/>
-        <source>This transaction is over the size limit.  You can still send it for a fee of %1, which goes to the nodes that process your transaction and helps to support the network.  Do you want to pay the fee?</source>
-        <translation>Deze transactie overschrijdt de groottelimiet. Om de transactie alsnog te versturen kunt u transactiekosten betalen van %1. Deze transactiekosten gaan naar de nodes die uw transactie verwerken en het helpt op deze manier bij het ondersteunen van het netwerk. Wilt u de transactiekosten betalen?</translation>
-    </message>
-    <message>
         <location filename="../bitcoingui.cpp" line="259"/>
         <source>&amp;Change Passphrase</source>
         <translation>&amp;Wijzig Wachtwoord</translation>
     </message>
     <message>
-        <location filename="../bitcoingui.cpp" line="648"/>
-=======
-        <location filename="../bitcoingui.cpp" line="222"/>
-        <source>Quit application</source>
-        <translation>Programma afsluiten</translation>
-    </message>
-    <message>
-        <location filename="../bitcoingui.cpp" line="226"/>
-        <source>Show information about Bitcoin</source>
-        <translation>Laat informatie zien over Bitcoin</translation>
-    </message>
-    <message>
-        <location filename="../bitcoingui.cpp" line="613"/>
->>>>>>> bbd76e07
+        <location filename="../bitcoingui.cpp" line="646"/>
         <source>Sent transaction</source>
         <translation>Verzonden transactie</translation>
     </message>
     <message>
-<<<<<<< HEAD
-        <location filename="../bitcoingui.cpp" line="649"/>
-=======
-        <location filename="../bitcoingui.cpp" line="614"/>
->>>>>>> bbd76e07
+        <location filename="../bitcoingui.cpp" line="647"/>
         <source>Incoming transaction</source>
         <translation>Binnenkomende transactie</translation>
     </message>
     <message>
-<<<<<<< HEAD
-        <location filename="../bitcoingui.cpp" line="650"/>
-=======
-        <location filename="../bitcoingui.cpp" line="615"/>
->>>>>>> bbd76e07
+        <location filename="../bitcoingui.cpp" line="648"/>
         <source>Date: %1
 Amount: %2
 Type: %3
@@ -622,7 +589,6 @@
         <source>Actions toolbar</source>
         <translation>Actie-werkbalk</translation>
     </message>
-<<<<<<< HEAD
     <message numerus="yes">
         <location filename="../bitcoingui.cpp" line="463"/>
         <source>%n active connection(s) to Bitcoin network</source>
@@ -636,17 +602,6 @@
         <location filename="../bitcoingui.cpp" line="478"/>
         <source>Synchronizing with network...</source>
         <translation>Synchroniseren met netwerk...</translation>
-=======
-    <message>
-        <location filename="../bitcoingui.cpp" line="709"/>
-        <source>Wallet is &lt;b&gt;encrypted&lt;/b&gt; and currently &lt;b&gt;unlocked&lt;/b&gt;</source>
-        <translation>Portemonnee is &lt;b&gt;versleuteld&lt;/b&gt; en momenteel &lt;b&gt;geopend&lt;/b&gt;</translation>
-    </message>
-    <message>
-        <location filename="../bitcoingui.cpp" line="717"/>
-        <source>Wallet is &lt;b&gt;encrypted&lt;/b&gt; and currently &lt;b&gt;locked&lt;/b&gt;</source>
-        <translation>Portemonnee is &lt;b&gt;versleuteld&lt;/b&gt; en momenteel &lt;b&gt;gesloten&lt;/b&gt;</translation>
->>>>>>> bbd76e07
     </message>
     <message>
         <location filename="../bitcoin.cpp" line="144"/>
@@ -669,7 +624,7 @@
         <translation>bitcoin-qt</translation>
     </message>
     <message>
-        <location filename="../bitcoingui.cpp" line="621"/>
+        <location filename="../bitcoingui.cpp" line="619"/>
         <source>Sending...</source>
         <translation>Versturen...</translation>
     </message>
@@ -1190,11 +1145,6 @@
         <translation>Betaal &amp;Aan:</translation>
     </message>
     <message>
-        <location filename="../forms/sendcoinsentry.ui" line="93"/>
-        <source>The address to send the payment to  (e.g. 1NS17iag9jJgTHD1VXjvLCEnZuQ3rJDE9L)</source>
-        <translation>Het adres waaraan u wilt betalen  (bijv. 1NS17iag9jJgTHD1VXjvLCEnZuQ3rJDE9L)</translation>
-    </message>
-    <message>
         <location filename="../forms/sendcoinsentry.ui" line="14"/>
         <source>Form</source>
         <translation>Vorm</translation>
@@ -1211,19 +1161,11 @@
         <translation>Vul een label in voor dit adres om het toe te voegen aan uw adresboek</translation>
     </message>
     <message>
-<<<<<<< HEAD
-=======
-        <location filename="../forms/sendcoinsentry.ui" line="75"/>
-        <source>&amp;Label:</source>
-        <translation>&amp;Label:</translation>
-    </message>
-    <message>
         <location filename="../forms/sendcoinsentry.ui" line="93"/>
         <source>The address to send the payment to (e.g. 1NS17iag9jJgTHD1VXjvLCEnZuQ3rJDE9L)</source>
-        <translation>Het adres waaraan u wilt betalen  (bijv. 1NS17iag9jJgTHD1VXjvLCEnZuQ3rJDE9L)</translation>
-    </message>
-    <message>
->>>>>>> bbd76e07
+        <translation type="unfinished"></translation>
+    </message>
+    <message>
         <location filename="../forms/sendcoinsentry.ui" line="103"/>
         <source>Choose address from address book</source>
         <translation>Kies adres uit adresboek</translation>
@@ -1717,11 +1659,6 @@
         <translation>Adressen aan het laden...</translation>
     </message>
     <message>
-        <location filename="../bitcoinstrings.cpp" line="72"/>
-        <source>Cannot obtain a lock on data directory %s.  Bitcoin is probably already running.</source>
-        <translation>Kan geen lock op de datamap %s verkrijgen. Bitcoin draait vermoedelijk reeds.</translation>
-    </message>
-    <message>
         <location filename="../bitcoinstrings.cpp" line="77"/>
         <source>Loading block index...</source>
         <translation>Blokindex aan het laden...</translation>
@@ -1758,7 +1695,6 @@
 </translation>
     </message>
     <message>
-<<<<<<< HEAD
         <location filename="../bitcoinstrings.cpp" line="90"/>
         <source>Invalid amount for -paytxfee=&lt;amount&gt;</source>
         <translation>Ongeldig bedrag voor -paytxfee=&lt;bedrag&gt;</translation>
@@ -1768,11 +1704,6 @@
         <source>List commands</source>
         <translation>List van commando&apos;s
 </translation>
-=======
-        <location filename="../bitcoinstrings.cpp" line="69"/>
-        <source>Loading block index...</source>
-        <translation>Blokindex aan het laden...</translation>
->>>>>>> bbd76e07
     </message>
     <message>
         <location filename="../bitcoinstrings.cpp" line="94"/>
@@ -1831,6 +1762,11 @@
 </translation>
     </message>
     <message>
+        <location filename="../bitcoinstrings.cpp" line="72"/>
+        <source>Cannot obtain a lock on data directory %s. Bitcoin is probably already running.</source>
+        <translation type="unfinished"></translation>
+    </message>
+    <message>
         <location filename="../bitcoinstrings.cpp" line="76"/>
         <source>Error loading addr.dat</source>
         <translation>Fout bij laden addr.dat</translation>
@@ -2086,7 +2022,6 @@
         <translation>Voorzie de debuggingsuitvoer van een tijdsaanduiding</translation>
     </message>
     <message>
-<<<<<<< HEAD
         <location filename="../bitcoinstrings.cpp" line="48"/>
         <source>Send trace/debug info to debugger</source>
         <translation>Stuur trace/debug-info naar debugger</translation>
@@ -2095,17 +2030,6 @@
         <location filename="../bitcoinstrings.cpp" line="49"/>
         <source>Username for JSON-RPC connections</source>
         <translation>Gebruikersnaam voor JSON-RPC verbindingen
-=======
-        <location filename="../bitcoinstrings.cpp" line="64"/>
-        <source>Cannot obtain a lock on data directory %s. Bitcoin is probably already running.</source>
-        <translation>Kan geen lock op de datamap %s verkrijgen. Bitcoin draait vermoedelijk reeds.</translation>
-    </message>
-    <message>
-        <location filename="../bitcoinstrings.cpp" line="68"/>
-        <source>Error loading addr.dat      
-</source>
-        <translation>Fout bij laden van bestand addr.dat      
->>>>>>> bbd76e07
 </translation>
     </message>
     <message>
