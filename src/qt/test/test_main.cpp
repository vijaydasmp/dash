<<<<<<< HEAD
#include "dash-config.h"
#if defined(HAVE_CONFIG_H)
#include "dash-config.h"
=======
// Copyright (c) 2009-2014 The Bitcoin developers
// Distributed under the MIT software license, see the accompanying
// file COPYING or http://www.opensource.org/licenses/mit-license.php.

#if defined(HAVE_CONFIG_H)
#include "config/bitcoin-config.h"
>>>>>>> 4635a4c4
#endif

#include "uritests.h"

#ifdef ENABLE_WALLET
#include "paymentservertests.h"
#endif

#include <QCoreApplication>
#include <QObject>
#include <QTest>

#if defined(QT_STATICPLUGIN) && QT_VERSION < 0x050000
#include <QtPlugin>
Q_IMPORT_PLUGIN(qcncodecs)
Q_IMPORT_PLUGIN(qjpcodecs)
Q_IMPORT_PLUGIN(qtwcodecs)
Q_IMPORT_PLUGIN(qkrcodecs)
#endif

// This is all you need to run all the tests
int main(int argc, char *argv[])
{
    bool fInvalid = false;

    // Don't remove this, it's needed to access
    // QCoreApplication:: in the tests
    QCoreApplication app(argc, argv);
    app.setApplicationName("Bitcoin-Qt-test");

    URITests test1;
    if (QTest::qExec(&test1) != 0)
        fInvalid = true;
#ifdef ENABLE_WALLET
    PaymentServerTests test2;
    if (QTest::qExec(&test2) != 0)
        fInvalid = true;
#endif

    return fInvalid;
}<|MERGE_RESOLUTION|>--- conflicted
+++ resolved
@@ -1,15 +1,10 @@
-<<<<<<< HEAD
-#include "dash-config.h"
-#if defined(HAVE_CONFIG_H)
-#include "dash-config.h"
-=======
 // Copyright (c) 2009-2014 The Bitcoin developers
+// Copyright (c) 2014-2015 The Dash developers
 // Distributed under the MIT software license, see the accompanying
 // file COPYING or http://www.opensource.org/licenses/mit-license.php.
 
 #if defined(HAVE_CONFIG_H)
-#include "config/bitcoin-config.h"
->>>>>>> 4635a4c4
+#include "config/dash-config.h"
 #endif
 
 #include "uritests.h"
@@ -38,7 +33,7 @@
     // Don't remove this, it's needed to access
     // QCoreApplication:: in the tests
     QCoreApplication app(argc, argv);
-    app.setApplicationName("Bitcoin-Qt-test");
+    app.setApplicationName("Dash-Qt-test");
 
     URITests test1;
     if (QTest::qExec(&test1) != 0)
