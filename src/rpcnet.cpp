--- conflicted
+++ resolved
@@ -1,9 +1,5 @@
-<<<<<<< HEAD
-// Copyright (c) 2009-2014 The Bitcoin developers
-// Copyright (c) 2014-2015 The Dash developers
-=======
 // Copyright (c) 2009-2015 The Bitcoin Core developers
->>>>>>> 86755bc8
+// Copyright (c) 2014-2016 The Dash Core developers
 // Distributed under the MIT software license, see the accompanying
 // file COPYING or http://www.opensource.org/licenses/mit-license.php.
 
@@ -451,11 +447,7 @@
             "  }\n"
             "  ,...\n"
             "  ],\n"
-<<<<<<< HEAD
-            "  \"relayfee\": x.xxxxxxxx,                (numeric) minimum relay fee for non-free transactions in dash/kb\n"
-=======
             "  \"relayfee\": x.xxxxxxxx,                (numeric) minimum relay fee for non-free transactions in " + CURRENCY_UNIT + "/kB\n"
->>>>>>> 86755bc8
             "  \"localaddresses\": [                    (array) list of local addresses\n"
             "  {\n"
             "    \"address\": \"xxxx\",                 (string) network address\n"
