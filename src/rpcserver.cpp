--- conflicted
+++ resolved
@@ -293,12 +293,7 @@
     { "blockchain",         "verifytxoutproof",       &verifytxoutproof,       true  },
     { "blockchain",         "gettxoutsetinfo",        &gettxoutsetinfo,        true  },
     { "blockchain",         "verifychain",            &verifychain,            true  },
-<<<<<<< HEAD
-    { "blockchain",         "invalidateblock",        &invalidateblock,        true  },
-    { "blockchain",         "reconsiderblock",        &reconsiderblock,        true  },
-=======
     { "blockchain",         "getspentinfo",           &getspentinfo,           false },
->>>>>>> e0d02ff2
 
     /* Mining */
     { "mining",             "getblocktemplate",       &getblocktemplate,       true  },
