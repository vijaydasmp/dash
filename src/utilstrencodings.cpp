--- conflicted
+++ resolved
@@ -12,12 +12,6 @@
 #include <errno.h>
 #include <limits>
 
-#include <openssl/bio.h>
-#include <openssl/evp.h>
-#include <openssl/buffer.h>
-#include <openssl/crypto.h> // for OPENSSL_cleanse()
-
-
 using namespace std;
 
 static const string CHARS_ALPHA_NUM = "abcdefghijklmnopqrstuvwxyzABCDEFGHIJKLMNOPQRSTUVWXYZ0123456789";
@@ -30,14 +24,6 @@
 
 string SanitizeString(const string& str, int rule)
 {
-<<<<<<< HEAD
-    /**
-     * safeChars chosen to allow simple messages/URLs/email addresses, but avoid anything
-     * even possibly remotely dangerous like & or >
-     */
-    static string safeChars("abcdefghijklmnopqrstuvwxyzABCDEFGHIJKLMNOPQRSTUVWXYZ01234567890 .,;_-/:?@()");
-=======
->>>>>>> 86755bc8
     string strResult;
     for (std::string::size_type i = 0; i < str.size(); i++)
     {
@@ -244,62 +230,6 @@
 {
     vector<unsigned char> vchRet = DecodeBase64(str.c_str());
     return (vchRet.size() == 0) ? string() : string((const char*)&vchRet[0], vchRet.size());
-}
-
-// Base64 decoding with secure memory allocation
-SecureString DecodeBase64Secure(const SecureString& input)
-{
-    SecureString output;
-
-    // Init openssl BIO with base64 filter and memory input
-    BIO *b64, *mem;
-    b64 = BIO_new(BIO_f_base64());
-    BIO_set_flags(b64, BIO_FLAGS_BASE64_NO_NL); //Do not use newlines to flush buffer
-    mem = BIO_new_mem_buf((void *) &input[0], input.size());
-    BIO_push(b64, mem);
-
-    // Prepare buffer to receive decoded data
-    if(input.size() % 4 != 0) {
-        throw runtime_error("Input length should be a multiple of 4");
-    }
-    size_t nMaxLen = input.size() / 4 * 3; // upper bound, guaranteed divisible by 4
-    output.resize(nMaxLen);
-
-    // Decode the string
-    size_t nLen;
-    nLen = BIO_read(b64, (void *) &output[0], input.size());
-    output.resize(nLen);
-
-    // Free memory
-    BIO_free_all(b64);
-    return output;
-}
-
-// Base64 encoding with secure memory allocation
-SecureString EncodeBase64Secure(const SecureString& input)
-{
-    // Init openssl BIO with base64 filter and memory output
-    BIO *b64, *mem;
-    b64 = BIO_new(BIO_f_base64());
-    BIO_set_flags(b64, BIO_FLAGS_BASE64_NO_NL); // No newlines in output
-    mem = BIO_new(BIO_s_mem());
-    BIO_push(b64, mem);
-
-    // Decode the string
-    BIO_write(b64, &input[0], input.size());
-    (void) BIO_flush(b64);
-
-    // Create output variable from buffer mem ptr
-    BUF_MEM *bptr;
-    BIO_get_mem_ptr(b64, &bptr);
-    SecureString output(bptr->data, bptr->length);
-
-    // Cleanse secure data buffer from memory
-    OPENSSL_cleanse((void *) bptr->data, bptr->length);
-
-    // Free memory
-    BIO_free_all(b64);
-    return output;
 }
 
 string EncodeBase32(const unsigned char* pch, size_t len)
@@ -730,4 +660,4 @@
         *amount_out = mantissa;
 
     return true;
-}
+}